--- conflicted
+++ resolved
@@ -56,11 +56,7 @@
 |:--------:|:-----------:|:--------:
 | **`SGLANG_DISAGGREGATION_THREAD_POOL_SIZE`** | Controls the total number of worker threads for KVCache transfer operations per TP rank | A dynamic value calculated by `int(0.75 * os.cpu_count()) // 8)`, which is limited to be larger than 4 and less than 12 to ensure efficiency and prevent thread race conditions |
 | **`SGLANG_DISAGGREGATION_QUEUE_SIZE`** | Sets the number of parallel transfer queues. KVCache transfer requests from multiple decode instances will be sharded into these queues so that they can share the threads and the transfer bandwidth at the same time. If it is set to `1`, then we transfer requests one by one according to fcfs strategy | `4` |
-<<<<<<< HEAD
-| **`SGLANG_DISAGGREGATION_BOOTSTRAP_TIMEOUT`** | Timeout (seconds) for receiving destination KV indices during request initialization | `30` |
-=======
 | **`SGLANG_DISAGGREGATION_BOOTSTRAP_TIMEOUT`** | Timeout (seconds) for receiving destination KV indices during request initialization | `120` |
->>>>>>> 9b00990b
 
 #### Decode Server Configuration
 | Variable | Description | Default |
