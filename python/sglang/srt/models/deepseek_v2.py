# Copyright 2023-2024 SGLang Team
# Licensed under the Apache License, Version 2.0 (the "License");
# you may not use this file except in compliance with the License.
# You may obtain a copy of the License at
#
#     http://www.apache.org/licenses/LICENSE-2.0
#
# Unless required by applicable law or agreed to in writing, software
# distributed under the License is distributed on an "AS IS" BASIS,
# WITHOUT WARRANTIES OR CONDITIONS OF ANY KIND, either express or implied.
# See the License for the specific language governing permissions and
# limitations under the License.
# ==============================================================================

# Adapted from:
# https://github.com/vllm-project/vllm/blob/fb6af8bc086328ca6659e72d11ffd4309ce4de22/vllm/model_executor/models/deepseek_v2.py
"""Inference-only DeepseekV2 model."""

import os
from functools import partial
from typing import Any, Dict, Iterable, Optional, Tuple, Generator

import torch
import torch.nn.functional as F
from sglang.srt.distributed import (
    get_tensor_model_parallel_rank,
    get_tensor_model_parallel_world_size,
    get_tp_group,
    tensor_model_parallel_all_reduce,
)
from sglang.srt.layers.activation import SiluAndMul
from sglang.srt.layers.attention.triton_ops.rocm_mla_decode_rope import (
    decode_attention_fwd_grouped_rope,
)
from sglang.srt.layers.layernorm import RMSNorm
from sglang.srt.layers.linear import (
    ColumnParallelLinear,
    MergedColumnParallelLinear,
    ReplicatedLinear,
    RowParallelLinear,
)
from sglang.srt.layers.logits_processor import LogitsProcessor
from sglang.srt.layers.moe.ep_moe.layer import EPMoE
from sglang.srt.layers.moe.fused_moe_triton import FusedMoE
from sglang.srt.layers.moe.fused_moe_triton.fused_moe import (
    enable_moe_align_block_size_triton,
)
from sglang.srt.layers.quantization.base_config import QuantizationConfig
from sglang.srt.layers.quantization.fp8_utils import (
    block_quant_to_tensor_quant,
    input_to_float8,
    normalize_e4m3fn_to_e4m3fnuz,
)
from sglang.srt.layers.quantization.int8_utils import (
    block_dequant as int8_block_dequant,
)
from sglang.srt.layers.radix_attention import RadixAttention
from sglang.srt.layers.rotary_embedding import get_rope, get_rope_wrapper
from sglang.srt.layers.vocab_parallel_embedding import (
    ParallelLMHead,
    VocabParallelEmbedding,
)
from sglang.srt.managers.schedule_batch import global_server_args_dict
from sglang.srt.model_executor.forward_batch_info import ForwardBatch, ForwardMode
from sglang.srt.model_loader.weight_utils import default_weight_loader
from sglang.srt.multi_batch_executor import execute_single_batch, execute_two_batch, execute_maybe_two_batch
from sglang.srt.utils import is_cuda_available, is_hip
from torch import nn
from transformers import PretrainedConfig
from vllm import _custom_ops as ops

is_hip_ = is_hip()

if is_cuda_available():
    from sgl_kernel import bmm_fp8


class DeepseekV2MLP(nn.Module):
    def __init__(
        self,
        hidden_size: int,
        intermediate_size: int,
        hidden_act: str,
        quant_config: Optional[QuantizationConfig] = None,
        use_dp: bool = False,
        reduce_results: bool = True,
        enable_all_gather_and_slice: bool = False,
    ) -> None:
        super().__init__()
        self.enable_all_gather_and_slice = enable_all_gather_and_slice

        if enable_all_gather_and_slice:
            self.tp_rank = get_tensor_model_parallel_rank()
            self.tp_size = get_tensor_model_parallel_world_size()
            self.tp_group = get_tp_group()

        if use_dp:
            self.gate_up_proj = MergedColumnParallelLinear(
                hidden_size,
                [intermediate_size] * 2,
                bias=False,
                quant_config=quant_config,
                # TODO is this ok? (or shall we use ReplicatedLinear, etc)
                tp_rank=0,
                tp_size=1,
            )
            self.down_proj = ReplicatedLinear(
                intermediate_size,
                hidden_size,
                bias=False,
                quant_config=quant_config,
            )
        else:
            self.gate_up_proj = MergedColumnParallelLinear(
                hidden_size,
                [intermediate_size] * 2,
                bias=False,
                quant_config=quant_config,
            )
            self.down_proj = RowParallelLinear(
                intermediate_size,
                hidden_size,
                bias=False,
                quant_config=quant_config,
                reduce_results=reduce_results,
            )

        if hidden_act != "silu":
            raise ValueError(
                f"Unsupported activation: {hidden_act}. "
                "Only silu is supported for now."
            )
        self.act_fn = SiluAndMul()

<<<<<<< HEAD
    def forward(self, x, _forward_batch=None):
=======
    def forward(self, x, forward_batch=None):
        if self.enable_all_gather_and_slice:
            x, start_idx, end_idx = all_gather(
                x, forward_batch, self.tp_rank, self.tp_size, self.tp_group
            )

>>>>>>> caf2d0b9
        gate_up, _ = self.gate_up_proj(x)
        x = self.act_fn(gate_up)
        x, _ = self.down_proj(x)

        if self.enable_all_gather_and_slice:
            x = x[start_idx:end_idx]

        return x


class MoEGate(nn.Module):
    def __init__(self, config):
        super().__init__()
        self.weight = nn.Parameter(
            torch.empty((config.n_routed_experts, config.hidden_size))
        )
        if config.topk_method == "noaux_tc":
            self.e_score_correction_bias = nn.Parameter(
                torch.empty((config.n_routed_experts))
            )
        else:
            self.e_score_correction_bias = None

    def forward(self, hidden_states):
        logits = F.linear(hidden_states, self.weight, None)
        return logits


class DeepseekV2MoE(nn.Module):

    def __init__(
        self,
        config: PretrainedConfig,
        enable_shared_experts_dp: bool,
        quant_config: Optional[QuantizationConfig] = None,
        enable_all_gather_and_slice: bool = False,
    ):
        super().__init__()
        self.enable_all_gather_and_slice = enable_all_gather_and_slice
        self.enable_shared_experts_dp = enable_shared_experts_dp
        self.tp_rank = get_tensor_model_parallel_rank()
        self.tp_size = get_tensor_model_parallel_world_size()
        self.tp_group = get_tp_group()
        self.routed_scaling_factor = config.routed_scaling_factor
        self.n_shared_experts = config.n_shared_experts
        self.routed_scaling_factor = config.routed_scaling_factor
        if self.tp_size > config.n_routed_experts:
            raise ValueError(
                f"Tensor parallel size {self.tp_size} is greater than "
                f"the number of experts {config.n_routed_experts}."
            )

        if config.hidden_act != "silu":
            raise ValueError(
                f"Unsupported activation: {config.hidden_act}. "
                "Only silu is supported for now."
            )

        self.gate = MoEGate(config=config)

        MoEImpl = EPMoE if global_server_args_dict["enable_ep_moe"] else FusedMoE
        self.experts = MoEImpl(
            num_experts=config.n_routed_experts,
            top_k=config.num_experts_per_tok,
            hidden_size=config.hidden_size,
            intermediate_size=config.moe_intermediate_size,
            renormalize=config.norm_topk_prob,
            quant_config=quant_config,
            use_grouped_topk=True,
            num_expert_group=config.n_group,
            topk_group=config.topk_group,
            correction_bias=self.gate.e_score_correction_bias,
        )

        if config.n_shared_experts is not None:
            intermediate_size = config.moe_intermediate_size * config.n_shared_experts
            self.shared_experts = DeepseekV2MLP(
                hidden_size=config.hidden_size,
                intermediate_size=intermediate_size,
                hidden_act=config.hidden_act,
                quant_config=quant_config,
                use_dp=enable_shared_experts_dp,
                reduce_results=False,
            )

<<<<<<< HEAD
    def forward(self, hidden_states: torch.Tensor, forward_batch: ForwardBatch) -> Generator[None, None, torch.Tensor]:
        hidden_states_local = hidden_states
        all_gather_state = all_gather_part_issue(
            hidden_states, forward_batch, self.tp_rank, self.tp_size, self.tp_group
        )
=======
    def forward(self, hidden_states: torch.Tensor, forward_batch) -> torch.Tensor:
        hidden_states_partial = hidden_states

        if self.enable_all_gather_and_slice:
            hidden_states, start_idx, end_idx = all_gather(
                hidden_states, forward_batch, self.tp_rank, self.tp_size, self.tp_group
            )
>>>>>>> caf2d0b9

        if forward_batch.forward_mode.is_decode():
            assert self.enable_shared_experts_dp
            shared_output = self.shared_experts(hidden_states_local)

        # End of prefill stage "extra-tiny" / decode stage "SHARED"
        yield

        hidden_states, start_idx, end_idx = all_gather_part_wait(all_gather_state)

        num_tokens, hidden_dim = hidden_states.shape
        hidden_states = hidden_states.view(-1, hidden_dim)

<<<<<<< HEAD
=======
        if self.n_shared_experts is not None:
            if self.enable_shared_experts_dp:
                if forward_batch.forward_mode.is_idle():
                    shared_output = None
                else:
                    shared_output = self.shared_experts(hidden_states_partial)
            else:
                shared_output = self.shared_experts(hidden_states)

>>>>>>> caf2d0b9
        # router_logits: (num_tokens, n_experts)
        router_logits = self.gate(hidden_states)
        final_hidden_states = (
            self.experts(hidden_states=hidden_states, router_logits=router_logits)
            * self.routed_scaling_factor
        )

        if not self.enable_shared_experts_dp and shared_output is not None:
            final_hidden_states = final_hidden_states + shared_output

        if self.tp_size > 1:
            # TODO HACK do not use fast all_reduce b/c want async_op=True; but will use DeepEP
            # final_hidden_states = tensor_model_parallel_all_reduce(final_hidden_states)
            all_reduce_handle = torch.distributed.all_reduce(final_hidden_states, group=get_tp_group().device_group,
                                                             async_op=True)

        # End of prefill/decode stage "MLP"
        yield

        if forward_batch.forward_mode.is_extend():
            if self.n_shared_experts is not None:
                if self.enable_shared_experts_dp:
                    shared_output = self.shared_experts(hidden_states_local)
                else:
                    shared_output = self.shared_experts(hidden_states)

        if self.tp_size > 1:
            all_reduce_handle.wait()

        final_hidden_states = final_hidden_states.view(num_tokens, hidden_dim)

        if self.enable_all_gather_and_slice:
            final_hidden_states = final_hidden_states[start_idx:end_idx]

        if self.enable_shared_experts_dp and shared_output is not None:
            final_hidden_states = final_hidden_states + shared_output

        return final_hidden_states


def yarn_get_mscale(scale: float = 1, mscale: float = 1) -> float:
    import math

    if scale <= 1:
        return 1.0
    return 0.1 * mscale * math.log(scale) + 1.0


class DeepseekV2Attention(nn.Module):

    def __init__(
        self,
        config: PretrainedConfig,
        hidden_size: int,
        num_heads: int,
        qk_nope_head_dim: int,
        qk_rope_head_dim: int,
        v_head_dim: int,
        q_lora_rank: int,
        kv_lora_rank: int,
        rope_theta: float = 10000,
        rope_scaling: Optional[Dict[str, Any]] = None,
        max_position_embeddings: int = 8192,
        quant_config: Optional[QuantizationConfig] = None,
        layer_id=None,
    ) -> None:
        super().__init__()
        self.layer_id = layer_id
        self.hidden_size = hidden_size
        self.qk_nope_head_dim = qk_nope_head_dim
        self.qk_rope_head_dim = qk_rope_head_dim
        self.qk_head_dim = qk_nope_head_dim + qk_rope_head_dim
        self.v_head_dim = v_head_dim
        self.q_lora_rank = q_lora_rank
        self.kv_lora_rank = kv_lora_rank
        self.num_heads = num_heads
        tp_size = get_tensor_model_parallel_world_size()
        assert num_heads % tp_size == 0
        self.num_local_heads = num_heads // tp_size
        self.scaling = self.qk_head_dim ** -0.5
        self.rope_theta = rope_theta
        self.max_position_embeddings = max_position_embeddings

        if self.q_lora_rank is not None:
            self.q_a_proj = ReplicatedLinear(
                self.hidden_size,
                self.q_lora_rank,
                bias=False,
                quant_config=quant_config,
            )
            self.q_a_layernorm = RMSNorm(self.q_lora_rank, eps=config.rms_norm_eps)
            self.q_b_proj = ColumnParallelLinear(
                q_lora_rank,
                self.num_heads * self.qk_head_dim,
                bias=False,
                quant_config=quant_config,
            )
        else:
            self.q_proj = ColumnParallelLinear(
                self.hidden_size,
                self.num_heads * self.qk_head_dim,
                bias=False,
                quant_config=quant_config,
            )

        self.kv_a_proj_with_mqa = ReplicatedLinear(
            self.hidden_size,
            self.kv_lora_rank + self.qk_rope_head_dim,
            bias=False,
            quant_config=quant_config,
            # FIXME: quick fix for skip quantization
            prefix=f"self_attn.kv_a_proj_with_mqa",
        )
        self.kv_a_layernorm = RMSNorm(self.kv_lora_rank, eps=config.rms_norm_eps)
        self.kv_b_proj = ColumnParallelLinear(
            self.kv_lora_rank,
            self.num_heads * (self.qk_nope_head_dim + self.v_head_dim),
            bias=False,
            quant_config=quant_config,
        )
        # O projection.
        self.o_proj = RowParallelLinear(
            self.num_heads * self.v_head_dim,
            self.hidden_size,
            bias=False,
            quant_config=quant_config,
        )
        rope_scaling["rope_type"] = "deepseek_yarn"
        self.rotary_emb = get_rope_wrapper(
            qk_rope_head_dim,
            rotary_dim=qk_rope_head_dim,
            max_position=max_position_embeddings,
            base=rope_theta,
            rope_scaling=rope_scaling,
            is_neox_style=False,
            device=global_server_args_dict["device"],
        )

        if rope_scaling:
            mscale_all_dim = rope_scaling.get("mscale_all_dim", False)
            scaling_factor = rope_scaling["factor"]
            mscale = yarn_get_mscale(scaling_factor, float(mscale_all_dim))
            self.scaling = self.scaling * mscale * mscale

        # TODO, support head_size 192
        self.attn = RadixAttention(
            self.num_local_heads,
            256,
            self.scaling,
            num_kv_heads=self.num_local_heads,
            layer_id=layer_id,
        )

    def forward(
        self,
        positions: torch.Tensor,
        hidden_states: torch.Tensor,
        forward_batch: ForwardBatch,
    ) -> torch.Tensor:
        if self.q_lora_rank is not None:
            q = self.q_a_proj(hidden_states)[0]
            q = self.q_a_layernorm(q)
            q = self.q_b_proj(q)[0].view(-1, self.num_local_heads, self.qk_head_dim)
        else:
            q = self.q_proj(hidden_states)[0].view(
                -1, self.num_local_heads, self.qk_head_dim
            )
        _, q_pe = q.split([self.qk_nope_head_dim, self.qk_rope_head_dim], dim=-1)
        latent_cache = self.kv_a_proj_with_mqa(hidden_states)[0]
        kv_a, _ = latent_cache.split([self.kv_lora_rank, self.qk_rope_head_dim], dim=-1)
        latent_cache = latent_cache.unsqueeze(1)
        kv_a = self.kv_a_layernorm(kv_a.contiguous())
        kv = self.kv_b_proj(kv_a)[0]
        kv = kv.view(-1, self.num_local_heads, self.qk_nope_head_dim + self.v_head_dim)
        k_nope, v = kv.split([self.qk_nope_head_dim, self.v_head_dim], dim=-1)
        k_pe = latent_cache[:, :, self.kv_lora_rank:]
        q_pe, k_pe = self.rotary_emb(positions, q_pe, k_pe)
        q[..., self.qk_nope_head_dim:] = q_pe
        k = torch.empty_like(q)
        k[..., : self.qk_nope_head_dim] = k_nope
        k[..., self.qk_nope_head_dim:] = k_pe
        q = torch.nn.functional.pad(q, [0, 256 - self.qk_head_dim], value=0).view(
            -1, self.num_local_heads * 256
        )
        k = torch.nn.functional.pad(k, [0, 256 - self.qk_head_dim], value=0).view(
            -1, self.num_local_heads * 256
        )
        v = torch.nn.functional.pad(v, [0, 256 - self.v_head_dim], value=0).view(
            -1, self.num_local_heads * 256
        )
        attn_output = self.attn(q, k, v, forward_batch)
        attn_output = attn_output.view(-1, self.num_local_heads, 256)[
                      ..., : self.v_head_dim
                      ].reshape(-1, self.num_local_heads * self.v_head_dim)
        output, _ = self.o_proj(attn_output)
        return output


class DeepseekV2AttentionMLA(nn.Module):

    def __init__(
        self,
        config: PretrainedConfig,
        hidden_size: int,
        num_heads: int,
        qk_nope_head_dim: int,
        qk_rope_head_dim: int,
        v_head_dim: int,
        q_lora_rank: int,
        kv_lora_rank: int,
        rope_theta: float = 10000,
        rope_scaling: Optional[Dict[str, Any]] = None,
        max_position_embeddings: int = 8192,
        quant_config: Optional[QuantizationConfig] = None,
        layer_id=None,
        use_dp=False,
    ) -> None:
        super().__init__()
        self.layer_id = layer_id
        self.hidden_size = hidden_size
        self.qk_nope_head_dim = qk_nope_head_dim
        self.qk_rope_head_dim = qk_rope_head_dim
        self.qk_head_dim = qk_nope_head_dim + qk_rope_head_dim
        self.v_head_dim = v_head_dim
        self.q_lora_rank = q_lora_rank
        self.kv_lora_rank = kv_lora_rank
        self.num_heads = num_heads
        tp_size = get_tensor_model_parallel_world_size()
        assert num_heads % tp_size == 0
        self.num_local_heads = num_heads if use_dp else num_heads // tp_size
        self.scaling = self.qk_head_dim ** -0.5
        self.rope_theta = rope_theta
        self.max_position_embeddings = max_position_embeddings

        if use_dp:
            # For data parallel attention
            if self.q_lora_rank is not None:
                self.q_a_proj = ReplicatedLinear(
                    self.hidden_size,
                    self.q_lora_rank,
                    bias=False,
                    quant_config=quant_config,
                )
                self.q_a_layernorm = RMSNorm(self.q_lora_rank, eps=config.rms_norm_eps)
                self.q_b_proj = ReplicatedLinear(
                    q_lora_rank,
                    self.num_heads * self.qk_head_dim,
                    bias=False,
                    quant_config=quant_config,
                )
            else:
                self.q_proj = ReplicatedLinear(
                    self.hidden_size,
                    self.num_heads * self.qk_head_dim,
                    bias=False,
                    quant_config=quant_config,
                )
            self.kv_b_proj = ReplicatedLinear(
                self.kv_lora_rank,
                self.num_heads * (self.qk_nope_head_dim + self.v_head_dim),
                bias=False,
                quant_config=quant_config,
            )
            # O projection.
            self.o_proj = ReplicatedLinear(
                self.num_heads * self.v_head_dim,
                self.hidden_size,
                bias=False,
                quant_config=quant_config,
            )
        else:
            # For tensor parallel attention
            if self.q_lora_rank is not None:
                self.q_a_proj = ReplicatedLinear(
                    self.hidden_size,
                    self.q_lora_rank,
                    bias=False,
                    quant_config=quant_config,
                )
                self.q_a_layernorm = RMSNorm(self.q_lora_rank, eps=config.rms_norm_eps)
                self.q_b_proj = ColumnParallelLinear(
                    q_lora_rank,
                    self.num_heads * self.qk_head_dim,
                    bias=False,
                    quant_config=quant_config,
                )
            else:
                self.q_proj = ColumnParallelLinear(
                    self.hidden_size,
                    self.num_heads * self.qk_head_dim,
                    bias=False,
                    quant_config=quant_config,
                )
            self.kv_b_proj = ColumnParallelLinear(
                self.kv_lora_rank,
                self.num_heads * (self.qk_nope_head_dim + self.v_head_dim),
                bias=False,
                quant_config=quant_config,
            )
            # O projection.
            self.o_proj = RowParallelLinear(
                self.num_heads * self.v_head_dim,
                self.hidden_size,
                bias=False,
                quant_config=quant_config,
            )

        self.kv_a_proj_with_mqa = ReplicatedLinear(
            self.hidden_size,
            self.kv_lora_rank + self.qk_rope_head_dim,
            bias=False,
            quant_config=quant_config,
            # FIXME: quick fix for skip quantization
            prefix=f"self_attn.kv_a_proj_with_mqa",
        )
        self.kv_a_layernorm = RMSNorm(self.kv_lora_rank, eps=config.rms_norm_eps)

        if rope_scaling:
            rope_scaling["rope_type"] = "deepseek_yarn"

        self.rotary_emb = get_rope(
            qk_rope_head_dim,
            rotary_dim=qk_rope_head_dim,
            max_position=max_position_embeddings,
            base=rope_theta,
            rope_scaling=rope_scaling,
            is_neox_style=False,
        )

        if rope_scaling:
            mscale_all_dim = rope_scaling.get("mscale_all_dim", False)
            scaling_factor = rope_scaling["factor"]
            mscale = yarn_get_mscale(scaling_factor, float(mscale_all_dim))
            self.scaling = self.scaling * mscale * mscale
        else:
            self.rotary_emb.forward = self.rotary_emb.forward_native

        self.attn_mqa = RadixAttention(
            self.num_local_heads,
            self.kv_lora_rank + self.qk_rope_head_dim,
            self.scaling,
            num_kv_heads=1,
            layer_id=layer_id,
            v_head_dim=self.kv_lora_rank,
        )

        self.attn_mha = RadixAttention(
            self.num_local_heads,
            self.qk_nope_head_dim + self.qk_rope_head_dim,
            self.scaling,
            num_kv_heads=self.num_local_heads,
            layer_id=layer_id,
            v_head_dim=self.v_head_dim,
        )

        self.w_kc = None
        self.w_vc = None
        self.w_scale = None

    def forward(
        self,
        positions: torch.Tensor,
        hidden_states: torch.Tensor,
        forward_batch: ForwardBatch,
    ) -> torch.Tensor:

        def no_absorb() -> bool:
            if global_server_args_dict["enable_flashinfer_mla"]:
                # Flashinfer MLA: Do not absorb when enabling ragged prefill
                return (
                    not global_server_args_dict["flashinfer_mla_disable_ragged"]
                    and forward_batch.forward_mode.is_extend()
                    and forward_batch.extend_prefix_lens.sum() == 0
                )
            else:
                # Triton: Use normal computation for prefill and use weight absorption for extend/decode
                return (
                    forward_batch.forward_mode.is_extend()
                    and not forward_batch.forward_mode.is_target_verify()
                    and not forward_batch.forward_mode.is_draft_extend()
                    and forward_batch.extend_prefix_lens.sum() == 0
                )

        if no_absorb():
            return self.forward_normal(positions, hidden_states, forward_batch)
        else:
            if is_hip_:
                if (
                    os.getenv("SGLANG_ROCM_FUSED_DECODE_MLA") == "1"
                    and forward_batch.forward_mode.is_decode()
                ):
                    return self.forward_absorb_fused_mla_rope(
                        positions, hidden_states, forward_batch
                    )
                else:
                    # TODO handle this branch?
                    return self.forward_absorb(positions, hidden_states, forward_batch)
            else:
                output = yield from self.forward_absorb(positions, hidden_states, forward_batch)
                return output

    def forward_normal(
        self,
        positions: torch.Tensor,
        hidden_states: torch.Tensor,
        forward_batch: ForwardBatch,
    ) -> torch.Tensor:
        if self.q_lora_rank is not None:
            q = self.q_a_proj(hidden_states)[0]
            q = self.q_a_layernorm(q)
            q = self.q_b_proj(q)[0].view(-1, self.num_local_heads, self.qk_head_dim)
        else:
            q = self.q_proj(hidden_states)[0].view(
                -1, self.num_local_heads, self.qk_head_dim
            )
        _, q_pe = q.split([self.qk_nope_head_dim, self.qk_rope_head_dim], dim=-1)
        latent_cache = self.kv_a_proj_with_mqa(hidden_states)[0]
        kv_a, _ = latent_cache.split([self.kv_lora_rank, self.qk_rope_head_dim], dim=-1)
        latent_cache = latent_cache.unsqueeze(1)
        kv_a = self.kv_a_layernorm(kv_a.contiguous())
        kv = self.kv_b_proj(kv_a)[0]
        kv = kv.view(-1, self.num_local_heads, self.qk_nope_head_dim + self.v_head_dim)
        k_nope = kv[..., : self.qk_nope_head_dim]
        v = kv[..., self.qk_nope_head_dim:]
        k_pe = latent_cache[:, :, self.kv_lora_rank:]
        q_pe, k_pe = self.rotary_emb(positions, q_pe, k_pe)
        q[..., self.qk_nope_head_dim:] = q_pe
        k = torch.empty_like(q)
        k[..., : self.qk_nope_head_dim] = k_nope
        k[..., self.qk_nope_head_dim:] = k_pe

        latent_cache[:, :, : self.kv_lora_rank] = kv_a.unsqueeze(1)
        latent_cache[:, :, self.kv_lora_rank:] = k_pe

        # Save latent cache
        forward_batch.token_to_kv_pool.set_kv_buffer(
            self.attn_mha, forward_batch.out_cache_loc, latent_cache, None
        )
        attn_output = self.attn_mha(q, k, v, forward_batch, save_kv_cache=False)
        attn_output = attn_output.reshape(-1, self.num_local_heads * self.v_head_dim)
        output, _ = self.o_proj(attn_output)
        return output

    def forward_absorb(
        self,
        positions: torch.Tensor,
        hidden_states: torch.Tensor,
        forward_batch: ForwardBatch,
    ) -> Generator[None, None, torch.Tensor]:
        q_len = hidden_states.shape[0]
        q_input = hidden_states.new_empty(
            q_len, self.num_local_heads, self.kv_lora_rank + self.qk_rope_head_dim
        )
        if self.q_lora_rank is not None:
            q = self.q_a_proj(hidden_states)[0]
            q = self.q_a_layernorm(q)
            q = self.q_b_proj(q)[0].view(-1, self.num_local_heads, self.qk_head_dim)
        else:
            q = self.q_proj(hidden_states)[0].view(
                -1, self.num_local_heads, self.qk_head_dim
            )
        q_nope, q_pe = q.split([self.qk_nope_head_dim, self.qk_rope_head_dim], dim=-1)

        if self.w_kc.dtype == torch.float8_e4m3fnuz:
            # TODO(kernel): add bmm_fp8 for torch.float8_e4m3fnuz
            q_nope_out = torch.bmm(
                q_nope.to(torch.bfloat16).transpose(0, 1),
                self.w_kc.to(torch.bfloat16) * self.w_scale,
            )
        elif self.w_kc.dtype == torch.float8_e4m3fn:
            q_nope_val, q_nope_scale = input_to_float8(
                q_nope.transpose(0, 1), torch.float8_e4m3fn
            )
            q_nope_out = bmm_fp8(
                q_nope_val, self.w_kc, q_nope_scale, self.w_scale, torch.bfloat16
            )
        else:
            q_nope_out = torch.bmm(q_nope.transpose(0, 1), self.w_kc)
        q_input[..., : self.kv_lora_rank] = q_nope_out.transpose(0, 1)

        latent_cache = self.kv_a_proj_with_mqa(hidden_states)[0]
        v_input = latent_cache[..., : self.kv_lora_rank]
        v_input = self.kv_a_layernorm(v_input.contiguous()).unsqueeze(1)
        k_input = latent_cache.unsqueeze(1)
        k_input[..., : self.kv_lora_rank] = v_input
        k_pe = k_input[..., self.kv_lora_rank:]

        q_pe, k_pe = self.rotary_emb(positions, q_pe, k_pe)
        q_input[..., self.kv_lora_rank:] = q_pe
        k_input[..., self.kv_lora_rank:] = k_pe

        # End of decode stage "ATTN-0"
        if forward_batch.forward_mode.is_decode():
            yield

        attn_output = self.attn_mqa(q_input, k_input, v_input, forward_batch)
        attn_output = attn_output.view(-1, self.num_local_heads, self.kv_lora_rank)

        if self.w_vc.dtype == torch.float8_e4m3fnuz:
            # TODO(kernel): add bmm_fp8 for torch.float8_e4m3fnuz
            attn_bmm_output = torch.bmm(
                attn_output.to(torch.bfloat16).transpose(0, 1),
                self.w_vc.to(torch.bfloat16) * self.w_scale,
            )
        elif self.w_vc.dtype == torch.float8_e4m3fn:
            attn_output_val, attn_output_scale = input_to_float8(
                attn_output.transpose(0, 1), torch.float8_e4m3fn
            )
            attn_bmm_output = bmm_fp8(
                attn_output_val,
                self.w_vc,
                attn_output_scale,
                self.w_scale,
                torch.bfloat16,
            )
        else:
            attn_bmm_output = torch.bmm(attn_output.transpose(0, 1), self.w_vc)
        attn_output = attn_bmm_output.transpose(0, 1).flatten(1, 2)
        output, _ = self.o_proj(attn_output)

        return output

    def forward_absorb_fused_mla_rope(
        self,
        positions: torch.Tensor,
        hidden_states: torch.Tensor,
        forward_batch: ForwardBatch,
    ) -> torch.Tensor:
        enable_rope_fusion = (
            os.getenv("SGLANG_FUSED_MLA_ENABLE_ROPE_FUSION", "1") == "1"
        )
        q_len = hidden_states.shape[0]
        q_input = hidden_states.new_empty(
            q_len, self.num_local_heads, self.kv_lora_rank + self.qk_rope_head_dim
        )
        if self.q_lora_rank is not None:
            q = self.q_a_proj(hidden_states)[0]
            q = self.q_a_layernorm(q)
            q = self.q_b_proj(q)[0].view(-1, self.num_local_heads, self.qk_head_dim)
        else:
            q = self.q_proj(hidden_states)[0].view(
                -1, self.num_local_heads, self.qk_head_dim
            )
        q_nope, q_pe = q.split([self.qk_nope_head_dim, self.qk_rope_head_dim], dim=-1)

        if self.w_kc.dtype == torch.float8_e4m3fnuz:
            # TODO(kernel): add bmm_fp8 for torch.float8_e4m3fnuz
            q_nope_out = torch.bmm(
                q_nope.to(torch.bfloat16).transpose(0, 1),
                self.w_kc.to(torch.bfloat16) * self.w_scale,
            )
        elif self.w_kc.dtype == torch.float8_e4m3fn:
            q_nope_val, q_nope_scale = input_to_float8(
                q_nope.transpose(0, 1), torch.float8_e4m3fn
            )
            q_nope_out = bmm_fp8(
                q_nope_val, self.w_kc, q_nope_scale, self.w_scale, torch.bfloat16
            )
        else:
            q_nope_out = torch.bmm(q_nope.transpose(0, 1), self.w_kc)
        q_input[..., : self.kv_lora_rank] = q_nope_out.transpose(0, 1)

        latent_cache = self.kv_a_proj_with_mqa(hidden_states)[0]
        v_input = latent_cache[..., : self.kv_lora_rank]
        v_input = self.kv_a_layernorm(v_input.contiguous()).unsqueeze(1)
        k_input = latent_cache.unsqueeze(1)
        k_input[..., : self.kv_lora_rank] = v_input

        if not enable_rope_fusion:
            k_pe = k_input[..., self.kv_lora_rank:]
            q_pe, k_pe = self.rotary_emb(positions, q_pe, k_pe)
            q_input[..., self.kv_lora_rank:] = q_pe
            k_input[..., self.kv_lora_rank:] = k_pe
            k_pe_output = None
        else:
            k_pe_output = torch.empty_like(k_input[..., self.kv_lora_rank:])

        q_input[..., self.kv_lora_rank:] = q_pe

        # attn_output = self.attn_mqa(q_input, k_input, v_input, forward_batch)
        # Use Fused ROPE with use_rope=OFF.
        attn_output = torch.empty(
            (q_len, self.num_local_heads, self.kv_lora_rank),
            dtype=q.dtype,
            device=q.device,
        )
        attn_logits, _, kv_indptr, kv_indices, _, _, _ = (
            forward_batch.attn_backend.forward_metadata
        )
        cos_sin_cache = self.rotary_emb.cos_sin_cache
        num_kv_split = forward_batch.attn_backend.num_kv_splits
        sm_scale = self.attn_mqa.scaling
        if attn_logits is None:
            attn_logits = torch.empty(
                (
                    forward_batch.batch_size,
                    self.num_local_heads,
                    num_kv_split,
                    self.kv_lora_rank + 1,
                ),
                dtype=torch.float32,
                device=q.device,
            )

        # save current latent cache.
        forward_batch.token_to_kv_pool.set_kv_buffer(
            self.attn_mqa, forward_batch.out_cache_loc, k_input, None
        )
        key_cache_buf = forward_batch.token_to_kv_pool.get_key_buffer(
            self.attn_mqa.layer_id
        )
        val_cache_buf = key_cache_buf[..., : self.kv_lora_rank]

        decode_attention_fwd_grouped_rope(
            q_input,
            key_cache_buf,
            val_cache_buf,
            attn_output,
            kv_indptr,
            kv_indices,
            k_pe_output,
            self.kv_lora_rank,
            self.rotary_emb.rotary_dim,
            cos_sin_cache,
            positions,
            attn_logits,
            num_kv_split,
            sm_scale,
            logit_cap=self.attn_mqa.logit_cap,
            use_rope=enable_rope_fusion,
            is_neox_style=self.rotary_emb.is_neox_style,
        )

        if enable_rope_fusion:
            k_input[..., self.kv_lora_rank:] = k_pe_output
            forward_batch.token_to_kv_pool.set_kv_buffer(
                self.attn_mqa, forward_batch.out_cache_loc, k_input, None
            )

        attn_output = attn_output.view(-1, self.num_local_heads, self.kv_lora_rank)

        if self.w_vc.dtype == torch.float8_e4m3fnuz:
            # TODO(kernel): add bmm_fp8 for torch.float8_e4m3fnuz
            attn_bmm_output = torch.bmm(
                attn_output.to(torch.bfloat16).transpose(0, 1),
                self.w_vc.to(torch.bfloat16) * self.w_scale,
            )
        elif self.w_vc.dtype == torch.float8_e4m3fn:
            attn_output_val, attn_output_scale = input_to_float8(
                attn_output.transpose(0, 1), torch.float8_e4m3fn
            )
            attn_bmm_output = bmm_fp8(
                attn_output_val,
                self.w_vc,
                attn_output_scale,
                self.w_scale,
                torch.bfloat16,
            )
        else:
            attn_bmm_output = torch.bmm(attn_output.transpose(0, 1), self.w_vc)
        attn_output = attn_bmm_output.transpose(0, 1).flatten(1, 2)
        output, _ = self.o_proj(attn_output)

        return output


def all_gather(
    input_tensor: torch.Tensor, forward_batch: ForwardBatch, rank, world_size, group
):
    return all_gather_part_wait(
        all_gather_part_issue(
            input_tensor=input_tensor,
            forward_batch=forward_batch,
            rank=rank,
            world_size=world_size,
            group=group
        ),
    )


def all_gather_part_issue(
    input_tensor: torch.Tensor, forward_batch: ForwardBatch, rank, world_size, group
):
    if world_size == 1:
        return input_tensor

    all_lens = forward_batch.global_num_tokens
    max_len = max(forward_batch.global_num_tokens)

    padded_tensor = torch.nn.functional.pad(
        input_tensor, (0, 0, 0, max_len - input_tensor.shape[0])
    )

    handle = group.all_gather_into_tensor(forward_batch.gathered_buffer, padded_tensor, async_op=True)

    return dict(
        forward_batch=forward_batch,
        all_lens=all_lens,
        max_len=max_len,
        rank=rank,
        world_size=world_size,
        handle=handle,
    )


def all_gather_part_wait(state: Dict):
    forward_batch = state['forward_batch']
    all_lens = state['all_lens']
    max_len = state['max_len']
    rank = state['rank']
    world_size = state['world_size']
    handle = state['handle']

    handle.wait()

    gathered_tensors = torch.concat(
        [
            forward_batch.gathered_buffer[i * max_len: i * max_len + all_lens[i]]
            for i in range(world_size)
        ]
    )

    start_index = 0 if rank == 0 else sum(all_lens[:rank])
    end_index = start_index + all_lens[rank]

    return gathered_tensors, start_index, end_index


class DeepseekV2DecoderLayer(nn.Module):

    def __init__(
        self,
        config: PretrainedConfig,
        layer_id: int,
        quant_config: Optional[QuantizationConfig] = None,
        is_nextn: bool = False,
    ) -> None:
        super().__init__()
        self.hidden_size = config.hidden_size
        rope_theta = getattr(config, "rope_theta", 10000)
        rope_scaling = getattr(config, "rope_scaling", None)
        max_position_embeddings = getattr(config, "max_position_embeddings", 8192)
        self.enable_dp_attention = (
            not global_server_args_dict["disable_mla"]
            and global_server_args_dict["enable_dp_attention"]
        )
        self.enable_shared_experts_dp = global_server_args_dict[
            "enable_two_batch_overlap"
        ]
        if self.enable_dp_attention:
            self.tp_rank = get_tensor_model_parallel_rank()
            self.tp_size = get_tensor_model_parallel_world_size()
            self.tp_group = get_tp_group()
        if not global_server_args_dict["disable_mla"]:
            self.self_attn = DeepseekV2AttentionMLA(
                config=config,
                hidden_size=self.hidden_size,
                num_heads=config.num_attention_heads,
                qk_nope_head_dim=config.qk_nope_head_dim,
                qk_rope_head_dim=config.qk_rope_head_dim,
                v_head_dim=config.v_head_dim,
                q_lora_rank=(
                    config.q_lora_rank if hasattr(config, "q_lora_rank") else None
                ),
                kv_lora_rank=config.kv_lora_rank,
                rope_theta=rope_theta,
                rope_scaling=rope_scaling,
                max_position_embeddings=max_position_embeddings,
                quant_config=quant_config,
                layer_id=layer_id,
                use_dp=self.enable_dp_attention,
            )
        else:
            self.self_attn = DeepseekV2Attention(
                config=config,
                hidden_size=self.hidden_size,
                num_heads=config.num_attention_heads,
                qk_nope_head_dim=config.qk_nope_head_dim,
                qk_rope_head_dim=config.qk_rope_head_dim,
                v_head_dim=config.v_head_dim,
                q_lora_rank=(
                    config.q_lora_rank if hasattr(config, "q_lora_rank") else None
                ),
                kv_lora_rank=config.kv_lora_rank,
                rope_theta=rope_theta,
                rope_scaling=rope_scaling,
                max_position_embeddings=max_position_embeddings,
                quant_config=quant_config,
                layer_id=layer_id,
            )

        enable_all_gather_and_slice = self.enable_dp_attention
        if is_nextn or (
            config.n_routed_experts is not None
            and layer_id >= config.first_k_dense_replace
            and layer_id % config.moe_layer_freq == 0
        ):
<<<<<<< HEAD
            self.mlp = DeepseekV2MoE(config=config, quant_config=quant_config,
                                     enable_shared_experts_dp=self.enable_shared_experts_dp)
=======
            self.mlp = DeepseekV2MoE(
                config=config,
                quant_config=quant_config,
                enable_shared_experts_dp=self.enable_shared_experts_dp,
                enable_all_gather_and_slice=enable_all_gather_and_slice,
            )
>>>>>>> caf2d0b9
        else:
            self.mlp = DeepseekV2MLP(
                hidden_size=config.hidden_size,
                intermediate_size=config.intermediate_size,
                hidden_act=config.hidden_act,
                quant_config=quant_config,
                enable_all_gather_and_slice=enable_all_gather_and_slice,
            )
        self.input_layernorm = RMSNorm(config.hidden_size, eps=config.rms_norm_eps)
        self.post_attention_layernorm = RMSNorm(
            config.hidden_size, eps=config.rms_norm_eps
        )

    def forward(
        self,
        positions: torch.Tensor,
        hidden_states: torch.Tensor,
        forward_batch: ForwardBatch,
        residual: Optional[torch.Tensor],
    ) -> Generator[None, None, Tuple[torch.Tensor, torch.Tensor]]:
        # Self Attention
        if not forward_batch.forward_mode.is_idle():
            if residual is None:
                residual = hidden_states
                hidden_states = self.input_layernorm(hidden_states)
            else:
                hidden_states, residual = self.input_layernorm(hidden_states, residual)

            # TODO handle the disable-MLA case
            hidden_states = yield from self.self_attn.forward(
                positions=positions,
                hidden_states=hidden_states,
                forward_batch=forward_batch,
            )
            hidden_states, residual = self.post_attention_layernorm(
                hidden_states, residual
            )

        # TODO They put "MoE routing gate" in "ATTN / ATTN1" stage, but our gate depends on dispatch
        #      so wait for DeepEP...
        # End of prefill stage "ATTN" / decode stage "ATTN1"
        yield

        # Fully Connected
<<<<<<< HEAD
        # When enable_shared_experts_dp, the all_gather/slice is moved down to the next level
        # TODO optimize these `if`, just a quick hack now
        if self.enable_dp_attention:
            if self.enable_shared_experts_dp:
                if isinstance(self.mlp, DeepseekV2MLP):
                    hidden_states, start_idx, end_idx = all_gather(
                        hidden_states, forward_batch, self.tp_rank, self.tp_size, self.tp_group
                    )
                    hidden_states = self.mlp(hidden_states, forward_batch)
                    hidden_states = hidden_states[start_idx:end_idx]
                else:
                    hidden_states = yield from self.mlp.forward(hidden_states, forward_batch)
            else:
                hidden_states, start_idx, end_idx = all_gather(
                    hidden_states, forward_batch, self.tp_rank, self.tp_size, self.tp_group
                )
                hidden_states = self.mlp(hidden_states, forward_batch)
                hidden_states = hidden_states[start_idx:end_idx]
        else:
            hidden_states = self.mlp(hidden_states, forward_batch)
=======
        hidden_states = self.mlp(hidden_states, forward_batch)
>>>>>>> caf2d0b9

        # End of stage "SHARED"
        yield

        return hidden_states, residual


class DeepseekV2Model(nn.Module):
    fall_back_to_pt_during_load = False

    def __init__(
        self,
        config: PretrainedConfig,
        quant_config: Optional[QuantizationConfig] = None,
    ) -> None:
        super().__init__()
        self.padding_id = config.pad_token_id
        self.vocab_size = config.vocab_size
        self.first_k_dense_replace = config.first_k_dense_replace
        self.enable_two_batch_overlap = global_server_args_dict["enable_two_batch_overlap"]

        self.embed_tokens = VocabParallelEmbedding(
            config.vocab_size,
            config.hidden_size,
            enable_tp=not global_server_args_dict["enable_dp_attention"],
        )
        self.layers = nn.ModuleList(
            [
                DeepseekV2DecoderLayer(
                    config,
                    layer_id,
                    quant_config=quant_config,
                )
                for layer_id in range(config.num_hidden_layers)
            ]
        )
        self.norm = RMSNorm(config.hidden_size, eps=config.rms_norm_eps)

    def forward(
        self,
        input_ids: torch.Tensor,
        positions: torch.Tensor,
        forward_batch: ForwardBatch,
    ) -> torch.Tensor:
        hidden_states = self.embed_tokens(input_ids)
        residual = None

        if self.enable_two_batch_overlap:
            assert forward_batch.forward_mode in [ForwardMode.EXTEND, ForwardMode.DECODE]

        hidden_states, residual = execute_single_batch(
            dict(
                hidden_states=hidden_states, residual=residual,
                positions=positions, forward_batch=forward_batch,
            ),
            partial(self._forward_layers, layer_start=0, layer_end=self.first_k_dense_replace),
        )
        hidden_states, residual = execute_maybe_two_batch(
            dict(
                hidden_states=hidden_states, residual=residual,
                positions=positions, forward_batch=forward_batch,
            ),
            partial(self._forward_layers, layer_start=self.first_k_dense_replace, layer_end=len(self.layers)),
            enable_two_batch_overlap=self.enable_two_batch_overlap,
            delta_stages=2,
            split_inputs=self._split_inputs, merge_outputs=self._merge_outputs,
        )

        if not forward_batch.forward_mode.is_idle():
            hidden_states, _ = self.norm(hidden_states, residual)
        return hidden_states

    def _forward_layers(
        self,
        layer_start: int, layer_end: int,
        hidden_states: torch.Tensor,
        residual: Optional[torch.Tensor],
        positions: torch.Tensor,
        forward_batch: ForwardBatch,
    ):
        for i in range(layer_start, layer_end):
            hidden_states, residual = yield from self.layers[i].forward(
                positions, hidden_states, forward_batch, residual
            )
        return hidden_states, residual

    # TODO maybe optimize these
    @staticmethod
    def _split_inputs(
        hidden_states: torch.Tensor,
        residual: torch.Tensor,
        positions: torch.Tensor,
        forward_batch: ForwardBatch,
    ) -> Optional[Tuple[Dict, Dict]]:
        split_token_index, split_seq_index = forward_batch.compute_middle_split_token_and_seq_index()
        if split_token_index is None:
            return None

        output_a = DeepseekV2Model._filter_inputs(
            hidden_states=hidden_states, residual=residual, positions=positions, forward_batch=forward_batch,
            start_token_index=0, end_token_index=split_token_index,
            start_seq_index=0, end_seq_index=split_seq_index,
        )
        output_b = DeepseekV2Model._filter_inputs(
            hidden_states=hidden_states, residual=residual, positions=positions, forward_batch=forward_batch,
            start_token_index=split_token_index, end_token_index=forward_batch.input_ids.shape[0],
            start_seq_index=split_seq_index, end_seq_index=forward_batch.batch_size,
        )

        return output_a, output_b

    @staticmethod
    def _filter_inputs(
        hidden_states: torch.Tensor,
        residual: torch.Tensor,
        positions: torch.Tensor,
        forward_batch: ForwardBatch,
        *, start_token_index: int, end_token_index: int, start_seq_index: int, end_seq_index: int,
    ) -> Dict:
        return dict(
            hidden_states=hidden_states[start_token_index:end_token_index],
            residual=residual[start_token_index:end_token_index],
            positions=positions[start_token_index:end_token_index],
            forward_batch=forward_batch.filter_batch(
                start_token_index=start_token_index, end_token_index=end_token_index,
                start_seq_index=start_seq_index, end_seq_index=end_seq_index,
            ),
        )

    @staticmethod
    def _merge_outputs(output_a, output_b):
        hidden_states_a, residual_a = output_a
        hidden_states_b, residual_b = output_b

        hidden_states = torch.concat([hidden_states_a, hidden_states_b], dim=0)
        residual = torch.concat([residual_a, residual_b], dim=0)

        return hidden_states, residual


class DeepseekV2ForCausalLM(nn.Module):

    def __init__(
        self,
        config: PretrainedConfig,
        quant_config: Optional[QuantizationConfig] = None,
    ) -> None:
        super().__init__()
        self.config = config
        self.quant_config = quant_config
        self.model = DeepseekV2Model(config, quant_config)
        if global_server_args_dict["enable_dp_attention"]:
            self.lm_head = ReplicatedLinear(
                config.hidden_size,
                config.vocab_size,
                bias=False,
            )
            self.logits_processor = LogitsProcessor(config, skip_all_gather=True)
        else:
            self.lm_head = ParallelLMHead(
                config.vocab_size, config.hidden_size, quant_config=quant_config
            )
            self.logits_processor = LogitsProcessor(config)

    @torch.no_grad()
    def forward(
        self,
        input_ids: torch.Tensor,
        positions: torch.Tensor,
        forward_batch: ForwardBatch,
    ) -> torch.Tensor:
        hidden_states = self.model(input_ids, positions, forward_batch)
        return self.logits_processor(
            input_ids, hidden_states, self.lm_head, forward_batch
        )

    def load_weights(self, weights: Iterable[Tuple[str, torch.Tensor]]):
        stacked_params_mapping = [
            # (param_name, shard_name, shard_id)
            ("gate_up_proj", "gate_proj", 0),
            ("gate_up_proj", "up_proj", 1),
        ]

        # Params for weights, fp8 weight scales, fp8 activation scales
        # (param_name, weight_name, expert_id, shard_id)
        MoEImpl = EPMoE if global_server_args_dict["enable_ep_moe"] else FusedMoE
        expert_params_mapping = MoEImpl.make_expert_params_mapping(
            ckpt_gate_proj_name="gate_proj",
            ckpt_down_proj_name="down_proj",
            ckpt_up_proj_name="up_proj",
            num_experts=self.config.n_routed_experts,
        )

        params_dict = dict(self.named_parameters())
        for name, loaded_weight in weights:
            # TODO(HandH1998): Modify it when nextn is supported.
            if hasattr(self.config, "num_nextn_predict_layers"):
                num_nextn_layers = self.config.num_nextn_predict_layers
                if num_nextn_layers > 0 and name.startswith("model.layers"):
                    name_list = name.split(".")
                    if (
                        len(name_list) >= 3
                        and int(name_list[2]) >= self.config.num_hidden_layers
                    ):
                        continue
            if "rotary_emb.inv_freq" in name:
                continue
            for param_name, weight_name, shard_id in stacked_params_mapping:
                # Skip non-stacked layers and experts (experts handled below).
                if weight_name not in name:
                    continue
                # We have mlp.experts[0].gate_proj in the checkpoint.
                # Since we handle the experts below in expert_params_mapping,
                # we need to skip here BEFORE we update the name, otherwise
                # name will be updated to mlp.experts[0].gate_up_proj, which
                # will then be updated below in expert_params_mapping
                # for mlp.experts[0].gate_gate_up_proj, which breaks load.
                if ("mlp.experts." in name) and name not in params_dict:
                    continue
                name = name.replace(weight_name, param_name)
                # Skip loading extra bias for GPTQ models.
                if name.endswith(".bias") and name not in params_dict:
                    continue
                param = params_dict[name]
                weight_loader = param.weight_loader
                weight_loader(param, loaded_weight, shard_id)
                break
            else:
                for mapping in expert_params_mapping:
                    param_name, weight_name, expert_id, shard_id = mapping
                    if weight_name not in name:
                        continue
                    name = name.replace(weight_name, param_name)
                    param = params_dict[name]
                    weight_loader = param.weight_loader
                    weight_loader(
                        param,
                        loaded_weight,
                        name,
                        shard_id=shard_id,
                        expert_id=expert_id,
                    )
                    break
                else:
                    # Skip loading extra bias for GPTQ models.
                    if name.endswith(".bias") and name not in params_dict:
                        continue

                    param = params_dict[name]
                    weight_loader = getattr(
                        param, "weight_loader", default_weight_loader
                    )
                    weight_loader(param, loaded_weight)

        if not global_server_args_dict["disable_mla"]:
            for layer_id in range(self.config.num_hidden_layers):
                self_attn = self.model.layers[layer_id].self_attn
                if hasattr(self_attn.kv_b_proj, "qweight"):
                    # AWQ compatible
                    w = ops.awq_dequantize(
                        self_attn.kv_b_proj.qweight,
                        self_attn.kv_b_proj.scales,
                        self_attn.kv_b_proj.qzeros,
                        0,
                        0,
                        0,
                    ).T
                else:
                    w = self_attn.kv_b_proj.weight
                # NOTE(HandH1998): Since `bmm_fp8` only supports per-tensor scale, we have to requantize `self_attn.kv_b_proj`.
                # This may affect the accuracy of fp8 model.
                if hasattr(self.quant_config, "weight_block_size") and w.dtype in (
                    torch.float8_e4m3fn,
                    torch.float8_e4m3fnuz,
                ):
                    weight_block_size = self.quant_config.weight_block_size
                    if weight_block_size is not None:
                        assert hasattr(self_attn.kv_b_proj, "weight_scale_inv")
                        if is_hip_:
                            weight, weight_scale, _ = normalize_e4m3fn_to_e4m3fnuz(
                                weight=w,
                                weight_scale=self_attn.kv_b_proj.weight_scale_inv,
                                input_scale=None,
                            )
                        else:
                            weight = w
                            weight_scale = self_attn.kv_b_proj.weight_scale_inv

                        w, scale = block_quant_to_tensor_quant(
                            weight, weight_scale, weight_block_size
                        )
                        self_attn.w_scale = scale
                if (
                    hasattr(self.quant_config, "weight_block_size")
                    and w.dtype == torch.int8
                ):
                    weight_block_size = self.quant_config.weight_block_size
                    if weight_block_size is not None:
                        assert hasattr(self_attn.kv_b_proj, "weight_scale_inv")
                        weight = w
                        weight_scale = self_attn.kv_b_proj.weight_scale_inv
                        w = int8_block_dequant(
                            weight, weight_scale, weight_block_size
                        ).to(torch.bfloat16)
                w_kc, w_vc = w.unflatten(
                    0, (-1, self_attn.qk_nope_head_dim + self_attn.v_head_dim)
                ).split([self_attn.qk_nope_head_dim, self_attn.v_head_dim], dim=1)
                self_attn.w_kc = w_kc.transpose(1, 2).contiguous().transpose(1, 2)
                self_attn.w_vc = w_vc.contiguous().transpose(1, 2)
                if (
                    hasattr(self_attn.kv_b_proj, "weight_scale")
                    and self_attn.w_scale is None
                ):
                    self_attn.w_scale = self_attn.kv_b_proj.weight_scale
                    if is_hip_:
                        self_attn.w_scale *= 2.0


class DeepseekV3ForCausalLM(DeepseekV2ForCausalLM):
    pass


EntryClass = [DeepseekV2ForCausalLM, DeepseekV3ForCausalLM]<|MERGE_RESOLUTION|>--- conflicted
+++ resolved
@@ -132,16 +132,12 @@
             )
         self.act_fn = SiluAndMul()
 
-<<<<<<< HEAD
-    def forward(self, x, _forward_batch=None):
-=======
     def forward(self, x, forward_batch=None):
         if self.enable_all_gather_and_slice:
             x, start_idx, end_idx = all_gather(
                 x, forward_batch, self.tp_rank, self.tp_size, self.tp_group
             )
 
->>>>>>> caf2d0b9
         gate_up, _ = self.gate_up_proj(x)
         x = self.act_fn(gate_up)
         x, _ = self.down_proj(x)
@@ -227,21 +223,13 @@
                 reduce_results=False,
             )
 
-<<<<<<< HEAD
     def forward(self, hidden_states: torch.Tensor, forward_batch: ForwardBatch) -> Generator[None, None, torch.Tensor]:
         hidden_states_local = hidden_states
-        all_gather_state = all_gather_part_issue(
-            hidden_states, forward_batch, self.tp_rank, self.tp_size, self.tp_group
-        )
-=======
-    def forward(self, hidden_states: torch.Tensor, forward_batch) -> torch.Tensor:
-        hidden_states_partial = hidden_states
-
+        
         if self.enable_all_gather_and_slice:
-            hidden_states, start_idx, end_idx = all_gather(
-                hidden_states, forward_batch, self.tp_rank, self.tp_size, self.tp_group
-            )
->>>>>>> caf2d0b9
+	        all_gather_state = all_gather_part_issue(
+	            hidden_states, forward_batch, self.tp_rank, self.tp_size, self.tp_group
+	        )
 
         if forward_batch.forward_mode.is_decode():
             assert self.enable_shared_experts_dp
@@ -250,23 +238,12 @@
         # End of prefill stage "extra-tiny" / decode stage "SHARED"
         yield
 
-        hidden_states, start_idx, end_idx = all_gather_part_wait(all_gather_state)
+        if self.enable_all_gather_and_slice:
+        	hidden_states, start_idx, end_idx = all_gather_part_wait(all_gather_state)
 
         num_tokens, hidden_dim = hidden_states.shape
         hidden_states = hidden_states.view(-1, hidden_dim)
 
-<<<<<<< HEAD
-=======
-        if self.n_shared_experts is not None:
-            if self.enable_shared_experts_dp:
-                if forward_batch.forward_mode.is_idle():
-                    shared_output = None
-                else:
-                    shared_output = self.shared_experts(hidden_states_partial)
-            else:
-                shared_output = self.shared_experts(hidden_states)
-
->>>>>>> caf2d0b9
         # router_logits: (num_tokens, n_experts)
         router_logits = self.gate(hidden_states)
         final_hidden_states = (
@@ -287,11 +264,14 @@
         yield
 
         if forward_batch.forward_mode.is_extend():
-            if self.n_shared_experts is not None:
-                if self.enable_shared_experts_dp:
-                    shared_output = self.shared_experts(hidden_states_local)
-                else:
-                    shared_output = self.shared_experts(hidden_states)
+	        if self.n_shared_experts is not None:
+	            if self.enable_shared_experts_dp:
+	                if forward_batch.forward_mode.is_idle():
+	                    shared_output = None
+	                else:
+	                    shared_output = self.shared_experts(hidden_states_partial)
+	            else:
+	                shared_output = self.shared_experts(hidden_states)
 
         if self.tp_size > 1:
             all_reduce_handle.wait()
@@ -1064,17 +1044,12 @@
             and layer_id >= config.first_k_dense_replace
             and layer_id % config.moe_layer_freq == 0
         ):
-<<<<<<< HEAD
-            self.mlp = DeepseekV2MoE(config=config, quant_config=quant_config,
-                                     enable_shared_experts_dp=self.enable_shared_experts_dp)
-=======
             self.mlp = DeepseekV2MoE(
                 config=config,
                 quant_config=quant_config,
                 enable_shared_experts_dp=self.enable_shared_experts_dp,
                 enable_all_gather_and_slice=enable_all_gather_and_slice,
             )
->>>>>>> caf2d0b9
         else:
             self.mlp = DeepseekV2MLP(
                 hidden_size=config.hidden_size,
@@ -1119,33 +1094,7 @@
         yield
 
         # Fully Connected
-<<<<<<< HEAD
-        # When enable_shared_experts_dp, the all_gather/slice is moved down to the next level
-        # TODO optimize these `if`, just a quick hack now
-        if self.enable_dp_attention:
-            if self.enable_shared_experts_dp:
-                if isinstance(self.mlp, DeepseekV2MLP):
-                    hidden_states, start_idx, end_idx = all_gather(
-                        hidden_states, forward_batch, self.tp_rank, self.tp_size, self.tp_group
-                    )
-                    hidden_states = self.mlp(hidden_states, forward_batch)
-                    hidden_states = hidden_states[start_idx:end_idx]
-                else:
-                    hidden_states = yield from self.mlp.forward(hidden_states, forward_batch)
-            else:
-                hidden_states, start_idx, end_idx = all_gather(
-                    hidden_states, forward_batch, self.tp_rank, self.tp_size, self.tp_group
-                )
-                hidden_states = self.mlp(hidden_states, forward_batch)
-                hidden_states = hidden_states[start_idx:end_idx]
-        else:
-            hidden_states = self.mlp(hidden_states, forward_batch)
-=======
         hidden_states = self.mlp(hidden_states, forward_batch)
->>>>>>> caf2d0b9
-
-        # End of stage "SHARED"
-        yield
 
         return hidden_states, residual
 
