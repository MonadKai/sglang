--- conflicted
+++ resolved
@@ -441,29 +441,20 @@
         else:
             return self.forward_deepep(hidden_states, forward_batch)
 
-<<<<<<< HEAD
-    def forward_normal_dual_stream(self, hidden_states: torch.Tensor) -> torch.Tensor:
+
+    def forward_normal_dual_stream(self, hidden_states: torch.Tensor, can_fuse_mlp_allreduce: bool = False) -> torch.Tensor:
         if not ENABLE_TRTLMM_GEN_MOE:
             # router_logits: (num_tokens, n_experts)
             router_logits = self.gate(hidden_states)
-=======
-    def forward_normal_dual_stream(
-        self, hidden_states: torch.Tensor, can_fuse_mlp_allreduce: bool = False
-    ) -> torch.Tensor:
->>>>>>> cb736df8
 
         current_stream = torch.cuda.current_stream()
         self.alt_stream.wait_stream(current_stream)
         shared_output = self._forward_shared_experts(hidden_states)
 
         with torch.cuda.stream(self.alt_stream):
-<<<<<<< HEAD
             if ENABLE_TRTLMM_GEN_MOE:
                 router_logits = self.gate(hidden_states)
-=======
-            # router_logits: (num_tokens, n_experts)
-            router_logits = self.gate(hidden_states)
->>>>>>> cb736df8
+
             final_hidden_states = self.experts(
                 hidden_states=hidden_states, router_logits=router_logits
             )
