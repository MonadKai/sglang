# Copyright 2023-2024 SGLang Team
# Licensed under the Apache License, Version 2.0 (the "License");
# you may not use this file except in compliance with the License.
# You may obtain a copy of the License at
#
#     http://www.apache.org/licenses/LICENSE-2.0
#
# Unless required by applicable law or agreed to in writing, software
# distributed under the License is distributed on an "AS IS" BASIS,
# WITHOUT WARRANTIES OR CONDITIONS OF ANY KIND, either express or implied.
# See the License for the specific language governing permissions and
# limitations under the License.
# ==============================================================================
"""The arguments of the server."""

import argparse
import dataclasses
import json
import logging
import os
import random
import tempfile
from typing import List, Literal, Optional

from sglang.srt.hf_transformers_utils import check_gguf_file
from sglang.srt.reasoning_parser import ReasoningParser
from sglang.srt.utils import (
    configure_ipv6,
    get_amdgpu_memory_capacity,
    get_device,
    get_hpu_memory_capacity,
    get_nvgpu_memory_capacity,
    is_cuda,
    is_flashinfer_available,
    is_hip,
    is_port_available,
    is_remote_url,
    is_valid_ipv6_address,
    nullable_str,
)

logger = logging.getLogger(__name__)


@dataclasses.dataclass
class ServerArgs:
    # Model and tokenizer
    model_path: str
    tokenizer_path: Optional[str] = None
    tokenizer_mode: str = "auto"
    skip_tokenizer_init: bool = False
    load_format: str = "auto"
    trust_remote_code: bool = False
    dtype: str = "auto"
    kv_cache_dtype: str = "auto"
    quantization: Optional[str] = None
    quantization_param_path: Optional[str] = None
    context_length: Optional[int] = None
    device: Optional[str] = None
    served_model_name: Optional[str] = None
    chat_template: Optional[str] = None
    completion_template: Optional[str] = None
    is_embedding: bool = False
    revision: Optional[str] = None

    # Port for the HTTP server
    host: str = "127.0.0.1"
    port: int = 30000

    # Memory and scheduling
    mem_fraction_static: Optional[float] = None
    max_running_requests: Optional[int] = None
    max_total_tokens: Optional[int] = None
    chunked_prefill_size: Optional[int] = None
    max_prefill_tokens: int = 16384
    schedule_policy: str = "fcfs"
    schedule_conservativeness: float = 1.0
    cpu_offload_gb: int = 0
    page_size: int = 1

    # Other runtime options
    tp_size: int = 1
    stream_interval: int = 1
    stream_output: bool = False
    random_seed: Optional[int] = None
    constrained_json_whitespace_pattern: Optional[str] = None
    watchdog_timeout: float = 300
    dist_timeout: Optional[int] = None  # timeout for torch.distributed
    download_dir: Optional[str] = None
    base_gpu_id: int = 0
    gpu_id_step: int = 1

    # Logging
    log_level: str = "info"
    log_level_http: Optional[str] = None
    log_requests: bool = False
    log_requests_level: int = 0
    show_time_cost: bool = False
    enable_metrics: bool = False
    decode_log_interval: int = 40

    # API related
    api_key: Optional[str] = None
    file_storage_path: str = "sglang_storage"
    enable_cache_report: bool = False
    reasoning_parser: Optional[str] = None

    # Data parallelism
    dp_size: int = 1
    load_balance_method: str = "round_robin"

    # Expert parallelism
    ep_size: int = 1

    # Multi-node distributed serving
    dist_init_addr: Optional[str] = None
    nnodes: int = 1
    node_rank: int = 0

    # Model override args in JSON
    json_model_override_args: str = "{}"

    # LoRA
    lora_paths: Optional[List[str]] = None
    max_loras_per_batch: int = 8
    lora_backend: str = "triton"

    # Kernel backend
    attention_backend: Optional[str] = None
    sampling_backend: Optional[str] = None
    grammar_backend: Optional[str] = None

    # Speculative decoding
    speculative_algorithm: Optional[str] = None
    speculative_draft_model_path: Optional[str] = None
    speculative_num_steps: Optional[int] = None
    speculative_eagle_topk: Optional[int] = None
    speculative_num_draft_tokens: Optional[int] = None
    speculative_accept_threshold_single: float = 1.0
    speculative_accept_threshold_acc: float = 1.0
    speculative_token_map: Optional[str] = None

    # Double Sparsity
    enable_double_sparsity: bool = False
    ds_channel_config_path: Optional[str] = None
    ds_heavy_channel_num: int = 32
    ds_heavy_token_num: int = 256
    ds_heavy_channel_type: str = "qk"
    ds_sparse_decode_threshold: int = 4096

    # Optimization/debug options
    disable_radix_cache: bool = False
    disable_cuda_graph: bool = False
    disable_cuda_graph_padding: bool = False
    enable_nccl_nvls: bool = False
    disable_outlines_disk_cache: bool = False
    disable_custom_all_reduce: bool = False
    disable_mla: bool = False
    disable_overlap_schedule: bool = False
    enable_mixed_chunk: bool = False
    enable_dp_attention: bool = False
    enable_ep_moe: bool = False
    enable_deepep_moe: bool = False
    deepep_mode: Optional[Literal["auto", "normal", "low_latency"]] = "auto"
    ep_num_redundant_experts: int = 0
    init_expert_location: Optional[str] = None
    enable_eplb: bool = False
    eplb_storage_dir: str = "/tmp/eplb_storage"
    eplb_rebalance_period: Optional[int] = None
    enable_torch_compile: bool = False
    torch_compile_max_bs: int = 32
    cuda_graph_max_bs: Optional[int] = None
    cuda_graph_bs: Optional[List[int]] = None
    torchao_config: str = ""
    enable_nan_detection: bool = False
    enable_p2p_check: bool = False
    triton_attention_reduce_in_fp32: bool = False
    triton_attention_num_kv_splits: int = 8
    num_continuous_decode_steps: int = 1
    delete_ckpt_after_loading: bool = False
    enable_memory_saver: bool = False
    allow_auto_truncate: bool = False
    enable_custom_logit_processor: bool = False
    tool_call_parser: Optional[str] = None
    enable_hierarchical_cache: bool = False
    hicache_ratio: float = 2.0
    enable_flashinfer_mla: bool = False  # TODO: remove this argument
    enable_flashmla: bool = False
    flashinfer_mla_disable_ragged: bool = False
    warmups: Optional[str] = None
    moe_dense_tp_size: Optional[int] = None
    n_share_experts_fusion: int = 0
    disable_shared_experts_fusion: bool = False
    enable_scheduler_input_blocker: bool = False

    # Debug tensor dumps
    debug_tensor_dump_output_folder: Optional[str] = None
    debug_tensor_dump_input_file: Optional[str] = None
    debug_tensor_dump_inject: bool = False

    # For PD disaggregation: can be "null" (not disaggregated), "prefill" (prefill-only), or "decode" (decode-only)
    disaggregation_mode: str = "null"
    disaggregation_bootstrap_port: int = 8998

    def __post_init__(self):
        # Expert parallelism
        if self.enable_ep_moe:
            self.ep_size = self.tp_size
            logger.info(
                f"EP MoE is enabled. The expert parallel size is adjusted to be the same as the tensor parallel size[{self.tp_size}]."
            )

        # Set missing default values
        if self.tokenizer_path is None:
            self.tokenizer_path = self.model_path

        if self.device is None:
            self.device = get_device()

        if self.served_model_name is None:
            self.served_model_name = self.model_path

        if self.random_seed is None:
            self.random_seed = random.randint(0, 1 << 30)

        if is_cuda():
            gpu_mem = get_nvgpu_memory_capacity()
        elif is_hip():
            gpu_mem = get_amdgpu_memory_capacity()
        elif self.device == "hpu":
            gpu_mem = get_hpu_memory_capacity()
        else:
            # GPU memory is not known yet or no GPU is available.
            gpu_mem = None

        if is_hip():
            self.disable_shared_experts_fusion = True

        # Set mem fraction static, which depends on the tensor parallelism size
        if self.mem_fraction_static is None:
            if self.tp_size >= 16:
                self.mem_fraction_static = 0.79
            elif self.tp_size >= 8:
                self.mem_fraction_static = 0.81
            elif self.tp_size >= 4:
                self.mem_fraction_static = 0.85
            elif self.tp_size >= 2:
                self.mem_fraction_static = 0.87
            else:
                self.mem_fraction_static = 0.88

        # Set chunked prefill size, which depends on the gpu memory capacity
        if self.chunked_prefill_size is None:
            if gpu_mem is not None and gpu_mem < 25_000:
                self.chunked_prefill_size = 2048
            else:
                self.chunked_prefill_size = 8192

        assert self.chunked_prefill_size % self.page_size == 0

        assert self.moe_dense_tp_size in {
            1,
            None,
        }, f"moe_dense_tp_size only support 1 and None currently"

        if self.enable_flashmla is True:
            logger.warning(
                "FlashMLA only supports a page_size of 64, change page_size to 64."
            )
            self.page_size = 64
        # Set cuda graph max batch size
        if self.cuda_graph_max_bs is None:
            # Based on detailed statistics, when serving TP1/TP2 models on lower-end GPUs with HBM<25G, you can either disable cuda graph or set `cuda_graph_max_bs` to a very small value to reduce the memory overhead of creating cuda graphs, with almost no impact on performance. However, when serving models with TP4 or TP8, we need to enable cuda graph to maintain high performance. In this case, we can set `cuda_graph_max_bs` to 80 (half of the default value 160) to reduce the memory overhead of creating cuda graphs. Looking at the logs from TP4 serving of qwen2-72b, a value of 80 is sufficient and can reduce the memory overhead of creating cuda graphs on lower-end GPUs compared to the original 160, avoiding OOM issues.
            if gpu_mem is not None and gpu_mem < 25_000:
                if self.tp_size < 4:
                    self.cuda_graph_max_bs = 8
                else:
                    self.cuda_graph_max_bs = 80
            else:
                self.cuda_graph_max_bs = 160

        # Set kernel backends for hpu device
        if self.device == "hpu":
            self.attention_backend = "torch_native"
            self.sampling_backend = "pytorch"

        if self.sampling_backend is None:
            self.sampling_backend = (
                "flashinfer" if is_flashinfer_available() else "pytorch"
            )

        if self.attention_backend == "torch_native":
            logger.warning(
                "Cuda graph is disabled because of using torch native attention backend"
            )
            self.disable_cuda_graph = True

        # Choose grammar backend
        if self.grammar_backend is None:
            self.grammar_backend = "xgrammar"

        # Expert parallelism
        if self.enable_ep_moe:
            self.ep_size = self.tp_size
            logger.info(
                f"EP MoE is enabled. The expert parallel size is adjusted to be the same as the tensor parallel size[{self.tp_size}]."
            )

        # Data parallelism attention
        if self.enable_dp_attention:
            self.schedule_conservativeness = self.schedule_conservativeness * 0.3
            assert (
                self.dp_size > 1
            ), "Please set a dp-size > 1. You can use 1 < dp-size <= tp-size "
            assert self.tp_size % self.dp_size == 0
            self.chunked_prefill_size = self.chunked_prefill_size // self.dp_size
            logger.warning(
                f"DP attention is enabled. The chunked prefill size is adjusted to {self.chunked_prefill_size} to avoid MoE kernel issues. "
            )

        self.enable_sp_layernorm = False
        # DeepEP MoE
        if self.enable_deepep_moe:
            if self.deepep_mode == "auto":
                assert (
                    not self.enable_dp_attention
                ), "DeepEP MoE `auto` mode is not supported with DP Attention."
            self.ep_size = self.tp_size
            self.enable_sp_layernorm = (
                self.dp_size < self.tp_size if self.enable_dp_attention else True
            )
            logger.info(
                f"DeepEP MoE is enabled. The expert parallel size is adjusted to be the same as the tensor parallel size[{self.tp_size}]."
            )

        if self.ep_num_redundant_experts > 0:
            assert (
                self.enable_deepep_moe
            ), "ep_num_redundant_experts currently requires DeepEP MoE"

        # Speculative Decoding
        if self.speculative_algorithm == "NEXTN":
            # NEXTN shares the same implementation of EAGLE
            self.speculative_algorithm = "EAGLE"

        if (
            self.speculative_algorithm == "EAGLE"
            or self.speculative_algorithm == "EAGLE3"
        ):
            if self.max_running_requests is None:
                self.max_running_requests = 48
            self.disable_overlap_schedule = True
            logger.info(
                "Overlap scheduler is disabled because of using "
                "eagle speculative decoding."
            )

            # Auto choose parameters
            if self.speculative_num_steps is None:
                assert (
                    self.speculative_eagle_topk is None
                    and self.speculative_num_draft_tokens is None
                )
                (
                    self.speculative_num_steps,
                    self.speculative_eagle_topk,
                    self.speculative_num_draft_tokens,
                ) = auto_choose_speculative_params(self)

            if self.page_size > 1 and self.speculative_eagle_topk > 1:
                self.speculative_eagle_topk = 1
                logger.info("speculative_eagle_topk is changed to 1 when page_size > 1")

            # The token generated from the verify step is counted.
            # If sepculative_num_steps >= speculative_num_draft_tokens, the additional tokens will definitely be discarded.
            # assert self.speculative_num_steps < self.speculative_num_draft_tokens

        # GGUF
        if (
            self.load_format == "auto" or self.load_format == "gguf"
        ) and check_gguf_file(self.model_path):
            self.quantization = self.load_format = "gguf"

        if is_remote_url(self.model_path):
            self.load_format = "remote"

        # AMD-specific Triton attention KV splits default number
        if is_hip():
            self.triton_attention_num_kv_splits = 16

        # PD disaggregation
        if self.disaggregation_mode == "prefill":
            self.disable_cuda_graph = True
            logger.warning("KV cache is forced as chunk cache for decode server")
            self.disable_overlap_schedule = True
            logger.warning("Overlap scheduler is disabled for prefill server")
        elif self.disaggregation_mode == "decode":
            self.disable_radix_cache = True
            logger.warning("Cuda graph is disabled for prefill server")
            self.disable_overlap_schedule = True
            logger.warning("Overlap scheduler is disabled for decode server")

        os.environ["SGLANG_ENABLE_TORCH_COMPILE"] = (
            "1" if self.enable_torch_compile else "0"
        )

    @staticmethod
    def add_cli_args(parser: argparse.ArgumentParser):
        # Model and port args
        parser.add_argument(
            "--model-path",
            type=str,
            help="The path of the model weights. This can be a local folder or a Hugging Face repo ID.",
            required=True,
        )
        parser.add_argument(
            "--tokenizer-path",
            type=str,
            default=ServerArgs.tokenizer_path,
            help="The path of the tokenizer.",
        )
        parser.add_argument(
            "--host", type=str, default=ServerArgs.host, help="The host of the server."
        )
        parser.add_argument(
            "--port", type=int, default=ServerArgs.port, help="The port of the server."
        )
        parser.add_argument(
            "--tokenizer-mode",
            type=str,
            default=ServerArgs.tokenizer_mode,
            choices=["auto", "slow"],
            help="Tokenizer mode. 'auto' will use the fast "
            "tokenizer if available, and 'slow' will "
            "always use the slow tokenizer.",
        )
        parser.add_argument(
            "--skip-tokenizer-init",
            action="store_true",
            help="If set, skip init tokenizer and pass input_ids in generate request",
        )
        parser.add_argument(
            "--load-format",
            type=str,
            default=ServerArgs.load_format,
            choices=[
                "auto",
                "pt",
                "safetensors",
                "npcache",
                "dummy",
                "sharded_state",
                "gguf",
                "bitsandbytes",
                "layered",
                "remote",
            ],
            help="The format of the model weights to load. "
            '"auto" will try to load the weights in the safetensors format '
            "and fall back to the pytorch bin format if safetensors format "
            "is not available. "
            '"pt" will load the weights in the pytorch bin format. '
            '"safetensors" will load the weights in the safetensors format. '
            '"npcache" will load the weights in pytorch format and store '
            "a numpy cache to speed up the loading. "
            '"dummy" will initialize the weights with random values, '
            "which is mainly for profiling."
            '"gguf" will load the weights in the gguf format. '
            '"bitsandbytes" will load the weights using bitsandbytes '
            "quantization."
            '"layered" loads weights layer by layer so that one can quantize a '
            "layer before loading another to make the peak memory envelope "
            "smaller.",
        )
        parser.add_argument(
            "--trust-remote-code",
            action="store_true",
            help="Whether or not to allow for custom models defined on the Hub in their own modeling files.",
        )
        parser.add_argument(
            "--dtype",
            type=str,
            default=ServerArgs.dtype,
            choices=["auto", "half", "float16", "bfloat16", "float", "float32"],
            help="Data type for model weights and activations.\n\n"
            '* "auto" will use FP16 precision for FP32 and FP16 models, and '
            "BF16 precision for BF16 models.\n"
            '* "half" for FP16. Recommended for AWQ quantization.\n'
            '* "float16" is the same as "half".\n'
            '* "bfloat16" for a balance between precision and range.\n'
            '* "float" is shorthand for FP32 precision.\n'
            '* "float32" for FP32 precision.',
        )
        parser.add_argument(
            "--kv-cache-dtype",
            type=str,
            default=ServerArgs.kv_cache_dtype,
            choices=["auto", "fp8_e5m2", "fp8_e4m3"],
            help='Data type for kv cache storage. "auto" will use model data type. "fp8_e5m2" and "fp8_e4m3" is supported for CUDA 11.8+.',
        )
        parser.add_argument(
            "--quantization",
            type=str,
            default=ServerArgs.quantization,
            choices=[
                "awq",
                "fp8",
                "gptq",
                "marlin",
                "gptq_marlin",
                "awq_marlin",
                "bitsandbytes",
                "gguf",
                "modelopt",
                "modelopt_fp4",
                "w8a8_int8",
                "w8a8_fp8",
                "moe_wna16",
            ],
            help="The quantization method.",
        )
        parser.add_argument(
            "--quantization-param-path",
            type=nullable_str,
            default=None,
            help="Path to the JSON file containing the KV cache "
            "scaling factors. This should generally be supplied, when "
            "KV cache dtype is FP8. Otherwise, KV cache scaling factors "
            "default to 1.0, which may cause accuracy issues. ",
        )
        parser.add_argument(
            "--context-length",
            type=int,
            default=ServerArgs.context_length,
            help="The model's maximum context length. Defaults to None (will use the value from the model's config.json instead).",
        )
        parser.add_argument(
            "--device",
            type=str,
            default=ServerArgs.device,
            help="The device to use ('cuda', 'xpu', 'hpu', 'cpu'). Defaults to auto-detection if not specified.",
        )
        parser.add_argument(
            "--served-model-name",
            type=str,
            default=ServerArgs.served_model_name,
            help="Override the model name returned by the v1/models endpoint in OpenAI API server.",
        )
        parser.add_argument(
            "--chat-template",
            type=str,
            default=ServerArgs.chat_template,
            help="The buliltin chat template name or the path of the chat template file. This is only used for OpenAI-compatible API server.",
        )
        parser.add_argument(
            "--completion-template",
            type=str,
            default=ServerArgs.completion_template,
            help="The buliltin completion template name or the path of the completion template file. This is only used for OpenAI-compatible API server. only for code completion currently.",
        )
        parser.add_argument(
            "--is-embedding",
            action="store_true",
            help="Whether to use a CausalLM as an embedding model.",
        )
        parser.add_argument(
            "--revision",
            type=str,
            default=None,
            help="The specific model version to use. It can be a branch "
            "name, a tag name, or a commit id. If unspecified, will use "
            "the default version.",
        )
        # Memory and scheduling
        parser.add_argument(
            "--mem-fraction-static",
            type=float,
            default=ServerArgs.mem_fraction_static,
            help="The fraction of the memory used for static allocation (model weights and KV cache memory pool). Use a smaller value if you see out-of-memory errors.",
        )
        parser.add_argument(
            "--max-running-requests",
            type=int,
            default=ServerArgs.max_running_requests,
            help="The maximum number of running requests.",
        )
        parser.add_argument(
            "--max-total-tokens",
            type=int,
            default=ServerArgs.max_total_tokens,
            help="The maximum number of tokens in the memory pool. If not specified, it will be automatically calculated based on the memory usage fraction. "
            "This option is typically used for development and debugging purposes.",
        )
        parser.add_argument(
            "--chunked-prefill-size",
            type=int,
            default=ServerArgs.chunked_prefill_size,
            help="The maximum number of tokens in a chunk for the chunked prefill. Setting this to -1 means disabling chunked prefill.",
        )
        parser.add_argument(
            "--max-prefill-tokens",
            type=int,
            default=ServerArgs.max_prefill_tokens,
            help="The maximum number of tokens in a prefill batch. The real bound will be the maximum of this value and the model's maximum context length.",
        )
        parser.add_argument(
            "--schedule-policy",
            type=str,
            default=ServerArgs.schedule_policy,
            choices=["lpm", "random", "fcfs", "dfs-weight"],
            help="The scheduling policy of the requests.",
        )
        parser.add_argument(
            "--schedule-conservativeness",
            type=float,
            default=ServerArgs.schedule_conservativeness,
            help="How conservative the schedule policy is. A larger value means more conservative scheduling. Use a larger value if you see requests being retracted frequently.",
        )
        parser.add_argument(
            "--cpu-offload-gb",
            type=int,
            default=ServerArgs.cpu_offload_gb,
            help="How many GBs of RAM to reserve for CPU offloading.",
        )
        parser.add_argument(
            "--page-size",
            type=int,
            default=ServerArgs.page_size,
            help="The number of tokens in a page.",
        )

        # Other runtime options
        parser.add_argument(
            "--tensor-parallel-size",
            "--tp-size",
            type=int,
            default=ServerArgs.tp_size,
            help="The tensor parallelism size.",
        )
        parser.add_argument(
            "--stream-interval",
            type=int,
            default=ServerArgs.stream_interval,
            help="The interval (or buffer size) for streaming in terms of the token length. A smaller value makes streaming smoother, while a larger value makes the throughput higher",
        )
        parser.add_argument(
            "--stream-output",
            action="store_true",
            help="Whether to output as a sequence of disjoint segments.",
        )
        parser.add_argument(
            "--random-seed",
            type=int,
            default=ServerArgs.random_seed,
            help="The random seed.",
        )
        parser.add_argument(
            "--constrained-json-whitespace-pattern",
            type=str,
            default=ServerArgs.constrained_json_whitespace_pattern,
            help=r"Regex pattern for syntactic whitespaces allowed in JSON constrained output. For example, to allow the model generate consecutive whitespaces, set the pattern to [\n\t ]*",
        )
        parser.add_argument(
            "--watchdog-timeout",
            type=float,
            default=ServerArgs.watchdog_timeout,
            help="Set watchdog timeout in seconds. If a forward batch takes longer than this, the server will crash to prevent hanging.",
        )
        parser.add_argument(
            "--dist-timeout",
            type=int,
            default=ServerArgs.dist_timeout,
            help="Set timeout for torch.distributed initialization.",
        )
        parser.add_argument(
            "--download-dir",
            type=str,
            default=ServerArgs.download_dir,
            help="Model download directory for huggingface.",
        )
        parser.add_argument(
            "--base-gpu-id",
            type=int,
            default=ServerArgs.base_gpu_id,
            help="The base GPU ID to start allocating GPUs from. Useful when running multiple instances on the same machine.",
        )
        parser.add_argument(
            "--gpu-id-step",
            type=int,
            default=ServerArgs.gpu_id_step,
            help="The delta between consecutive GPU IDs that are used. For example, setting it to 2 will use GPU 0,2,4,...",
        )

        # Logging
        parser.add_argument(
            "--log-level",
            type=str,
            default=ServerArgs.log_level,
            help="The logging level of all loggers.",
        )
        parser.add_argument(
            "--log-level-http",
            type=str,
            default=ServerArgs.log_level_http,
            help="The logging level of HTTP server. If not set, reuse --log-level by default.",
        )
        parser.add_argument(
            "--log-requests",
            action="store_true",
            help="Log metadata, inputs, outputs of all requests. The verbosity is decided by --log-requests-level",
        )
        parser.add_argument(
            "--log-requests-level",
            type=int,
            default=0,
            help="0: Log metadata. 1. Log metadata and partial input/output. 2. Log every input/output.",
            choices=[0, 1, 2],
        )
        parser.add_argument(
            "--show-time-cost",
            action="store_true",
            help="Show time cost of custom marks.",
        )
        parser.add_argument(
            "--enable-metrics",
            action="store_true",
            help="Enable log prometheus metrics.",
        )
        parser.add_argument(
            "--decode-log-interval",
            type=int,
            default=ServerArgs.decode_log_interval,
            help="The log interval of decode batch.",
        )

        # API related
        parser.add_argument(
            "--api-key",
            type=str,
            default=ServerArgs.api_key,
            help="Set API key of the server. It is also used in the OpenAI API compatible server.",
        )
        parser.add_argument(
            "--file-storage-path",
            type=str,
            default=ServerArgs.file_storage_path,
            help="The path of the file storage in backend.",
        )
        parser.add_argument(
            "--enable-cache-report",
            action="store_true",
            help="Return number of cached tokens in usage.prompt_tokens_details for each openai request.",
        )
        parser.add_argument(
            "--reasoning-parser",
            type=str,
            choices=list(ReasoningParser.DetectorMap.keys()),
            default=ServerArgs.reasoning_parser,
            help=f"Specify the parser for reasoning models, supported parsers are: {list(ReasoningParser.DetectorMap.keys())}.",
        )

        # Data parallelism
        parser.add_argument(
            "--data-parallel-size",
            "--dp-size",
            type=int,
            default=ServerArgs.dp_size,
            help="The data parallelism size.",
        )
        parser.add_argument(
            "--load-balance-method",
            type=str,
            default=ServerArgs.load_balance_method,
            help="The load balancing strategy for data parallelism.",
            choices=[
                "round_robin",
                "shortest_queue",
            ],
        )

        # Expert parallelism
        parser.add_argument(
            "--expert-parallel-size",
            "--ep-size",
            type=int,
            default=ServerArgs.ep_size,
            help="The expert parallelism size.",
        )

        # Multi-node distributed serving
        parser.add_argument(
            "--dist-init-addr",
            "--nccl-init-addr",  # For backward compatbility. This will be removed in the future.
            type=str,
            help="The host address for initializing distributed backend (e.g., `192.168.0.2:25000`).",
        )
        parser.add_argument(
            "--nnodes", type=int, default=ServerArgs.nnodes, help="The number of nodes."
        )
        parser.add_argument(
            "--node-rank", type=int, default=ServerArgs.node_rank, help="The node rank."
        )

        # Model override args
        parser.add_argument(
            "--json-model-override-args",
            type=str,
            help="A dictionary in JSON string format used to override default model configurations.",
            default=ServerArgs.json_model_override_args,
        )

        # LoRA
        parser.add_argument(
            "--lora-paths",
            type=str,
            nargs="*",
            default=None,
            action=LoRAPathAction,
            help="The list of LoRA adapters. You can provide a list of either path in str or renamed path in the format {name}={path}.",
        )
        parser.add_argument(
            "--max-loras-per-batch",
            type=int,
            default=8,
            help="Maximum number of adapters for a running batch, include base-only request.",
        )
        parser.add_argument(
            "--lora-backend",
            type=str,
            default="triton",
            help="Choose the kernel backend for multi-LoRA serving.",
        )

        # Kernel backend
        parser.add_argument(
            "--attention-backend",
            type=str,
            choices=["flashinfer", "triton", "torch_native", "fa3"],
            default=ServerArgs.attention_backend,
            help="Choose the kernels for attention layers.",
        )
        parser.add_argument(
            "--sampling-backend",
            type=str,
            choices=["flashinfer", "pytorch"],
            default=ServerArgs.sampling_backend,
            help="Choose the kernels for sampling layers.",
        )
        parser.add_argument(
            "--grammar-backend",
            type=str,
            choices=["xgrammar", "outlines", "llguidance", "none"],
            default=ServerArgs.grammar_backend,
            help="Choose the backend for grammar-guided decoding.",
        )
        parser.add_argument(
            "--enable-flashinfer-mla",
            action="store_true",
            help="Enable FlashInfer MLA optimization. This argument will be deprecated soon! Please use '--attention-backend flashinfer' instead for switching on flashfiner mla!",
        )
        parser.add_argument(
            "--enable-flashmla",
            action="store_true",
            help="Enable FlashMLA decode optimization",
        )
        parser.add_argument(
            "--flashinfer-mla-disable-ragged",
            action="store_true",
            help="Not using ragged prefill wrapper when running flashinfer mla",
        )

        # Speculative decoding
        parser.add_argument(
            "--speculative-algorithm",
            type=str,
            choices=["EAGLE", "EAGLE3", "NEXTN"],
            help="Speculative algorithm.",
        )
        parser.add_argument(
            "--speculative-draft-model-path",
            type=str,
            help="The path of the draft model weights. This can be a local folder or a Hugging Face repo ID.",
        )
        parser.add_argument(
            "--speculative-num-steps",
            type=int,
            help="The number of steps sampled from draft model in Speculative Decoding.",
            default=ServerArgs.speculative_num_steps,
        )
        parser.add_argument(
            "--speculative-eagle-topk",
            type=int,
            help="The number of tokens sampled from the draft model in eagle2 each step.",
            default=ServerArgs.speculative_eagle_topk,
        )
        parser.add_argument(
            "--speculative-num-draft-tokens",
            type=int,
            help="The number of tokens sampled from the draft model in Speculative Decoding.",
            default=ServerArgs.speculative_num_draft_tokens,
        )
        parser.add_argument(
            "--speculative-accept-threshold-single",
            type=float,
            help="Accept a draft token if its probability in the target model is greater than this threshold.",
            default=ServerArgs.speculative_accept_threshold_single,
        )
        parser.add_argument(
            "--speculative-accept-threshold-acc",
            type=float,
            help="The accept probability of a draft token is raised from its target probability p to min(1, p / threshold_acc).",
            default=ServerArgs.speculative_accept_threshold_acc,
        )
        parser.add_argument(
            "--speculative-token-map",
            type=str,
            help="The path of the draft model's small vocab table.",
            default=ServerArgs.speculative_token_map,
        )

        # Double Sparsity
        parser.add_argument(
            "--enable-double-sparsity",
            action="store_true",
            help="Enable double sparsity attention",
        )
        parser.add_argument(
            "--ds-channel-config-path",
            type=str,
            default=ServerArgs.ds_channel_config_path,
            help="The path of the double sparsity channel config",
        )
        parser.add_argument(
            "--ds-heavy-channel-num",
            type=int,
            default=ServerArgs.ds_heavy_channel_num,
            help="The number of heavy channels in double sparsity attention",
        )
        parser.add_argument(
            "--ds-heavy-token-num",
            type=int,
            default=ServerArgs.ds_heavy_token_num,
            help="The number of heavy tokens in double sparsity attention",
        )
        parser.add_argument(
            "--ds-heavy-channel-type",
            type=str,
            default=ServerArgs.ds_heavy_channel_type,
            help="The type of heavy channels in double sparsity attention",
        )
        parser.add_argument(
            "--ds-sparse-decode-threshold",
            type=int,
            default=ServerArgs.ds_sparse_decode_threshold,
            help="The type of heavy channels in double sparsity attention",
        )

        # Optimization/debug options
        parser.add_argument(
            "--disable-radix-cache",
            action="store_true",
            help="Disable RadixAttention for prefix caching.",
        )
        parser.add_argument(
            "--disable-cuda-graph",
            action="store_true",
            help="Disable cuda graph.",
        )
        parser.add_argument(
            "--disable-cuda-graph-padding",
            action="store_true",
            help="Disable cuda graph when padding is needed. Still uses cuda graph when padding is not needed.",
        )
        parser.add_argument(
            "--enable-nccl-nvls",
            action="store_true",
            help="Enable NCCL NVLS for prefill heavy requests when available.",
        )
        parser.add_argument(
            "--disable-outlines-disk-cache",
            action="store_true",
            help="Disable disk cache of outlines to avoid possible crashes related to file system or high concurrency.",
        )
        parser.add_argument(
            "--disable-custom-all-reduce",
            action="store_true",
            help="Disable the custom all-reduce kernel and fall back to NCCL.",
        )
        parser.add_argument(
            "--disable-mla",
            action="store_true",
            help="Disable Multi-head Latent Attention (MLA) for DeepSeek V2/V3/R1 series models.",
        )
        parser.add_argument(
            "--disable-overlap-schedule",
            action="store_true",
            help="Disable the overlap scheduler, which overlaps the CPU scheduler with GPU model worker.",
        )
        parser.add_argument(
            "--enable-mixed-chunk",
            action="store_true",
            help="Enabling mixing prefill and decode in a batch when using chunked prefill.",
        )
        parser.add_argument(
            "--enable-dp-attention",
            action="store_true",
            help="Enabling data parallelism for attention and tensor parallelism for FFN. The dp size should be equal to the tp size. Currently only DeepSeek-V2 is supported.",
        )
        parser.add_argument(
            "--enable-ep-moe",
            action="store_true",
            help="Enabling expert parallelism for moe. The ep size is equal to the tp size.",
        )
        parser.add_argument(
            "--enable-torch-compile",
            action="store_true",
            help="Optimize the model with torch.compile. Experimental feature.",
        )
        parser.add_argument(
            "--torch-compile-max-bs",
            type=int,
            default=ServerArgs.torch_compile_max_bs,
            help="Set the maximum batch size when using torch compile.",
        )
        parser.add_argument(
            "--cuda-graph-max-bs",
            type=int,
            default=ServerArgs.cuda_graph_max_bs,
            help="Set the maximum batch size for cuda graph.",
        )
        parser.add_argument(
            "--cuda-graph-bs",
            type=int,
            nargs="+",
            help="Set the list of batch sizes for cuda graph.",
        )
        parser.add_argument(
            "--torchao-config",
            type=str,
            default=ServerArgs.torchao_config,
            help="Optimize the model with torchao. Experimental feature. Current choices are: int8dq, int8wo, int4wo-<group_size>, fp8wo, fp8dq-per_tensor, fp8dq-per_row",
        )
        parser.add_argument(
            "--enable-nan-detection",
            action="store_true",
            help="Enable the NaN detection for debugging purposes.",
        )
        parser.add_argument(
            "--enable-p2p-check",
            action="store_true",
            help="Enable P2P check for GPU access, otherwise the p2p access is allowed by default.",
        )
        parser.add_argument(
            "--triton-attention-reduce-in-fp32",
            action="store_true",
            help="Cast the intermidiate attention results to fp32 to avoid possible crashes related to fp16."
            "This only affects Triton attention kernels.",
        )
        parser.add_argument(
            "--triton-attention-num-kv-splits",
            type=int,
            default=ServerArgs.triton_attention_num_kv_splits,
            help="The number of KV splits in flash decoding Triton kernel. Larger value is better in longer context scenarios. The default value is 8.",
        )
        parser.add_argument(
            "--num-continuous-decode-steps",
            type=int,
            default=ServerArgs.num_continuous_decode_steps,
            help="Run multiple continuous decoding steps to reduce scheduling overhead. "
            "This can potentially increase throughput but may also increase time-to-first-token latency. "
            "The default value is 1, meaning only run one decoding step at a time.",
        )
        parser.add_argument(
            "--delete-ckpt-after-loading",
            action="store_true",
            help="Delete the model checkpoint after loading the model.",
        )
        parser.add_argument(
            "--enable-memory-saver",
            action="store_true",
            help="Allow saving memory using release_memory_occupation and resume_memory_occupation",
        )
        parser.add_argument(
            "--allow-auto-truncate",
            action="store_true",
            help="Allow automatically truncating requests that exceed the maximum input length instead of returning an error.",
        )
        parser.add_argument(
            "--enable-custom-logit-processor",
            action="store_true",
            help="Enable users to pass custom logit processors to the server (disabled by default for security)",
        )
        parser.add_argument(
            "--tool-call-parser",
            type=str,
            choices=["qwen25", "mistral", "llama3"],
            default=ServerArgs.tool_call_parser,
            help="Specify the parser for handling tool-call interactions. Options include: 'qwen25', 'mistral', and 'llama3'.",
        )
        parser.add_argument(
            "--enable-hierarchical-cache",
            action="store_true",
            help="Enable hierarchical cache",
        )
        parser.add_argument(
            "--hicache-ratio",
            type=float,
            required=False,
            default=ServerArgs.hicache_ratio,
            help="The ratio of the size of host KV cache memory pool to the size of device pool.",
        )
        parser.add_argument(
            "--enable-deepep-moe",
            action="store_true",
            help="Enabling DeepEP MoE implementation for EP MoE.",
        )
        parser.add_argument(
<<<<<<< HEAD
            "--ep-num-redundant-experts",
            type=int,
            default=ServerArgs.ep_num_redundant_experts,
            help="Allocate this number of redundant experts in expert parallel.",
        )
        parser.add_argument(
            "--init-expert-location",
            type=str,
            default=ServerArgs.init_expert_location,
            help="Initial location of EP experts.",
        )
        parser.add_argument(
            "--enable-eplb",
            action="store_true",
            help="Enable EPLB algorithm",
        )
        parser.add_argument(
            "--eplb-storage-dir",
            type=str,
            default=ServerArgs.eplb_storage_dir,
            help="Storage directory of EPLB subsystem.",
        )
        parser.add_argument(
            "--eplb-rebalance-period",
            type=int,
            default=ServerArgs.eplb_rebalance_period,
            help="Time (inm seconds) to automatically trigger a EPLB re-balance.",
=======
            "--moe-dense-tp-size",
            type=int,
            default=ServerArgs.moe_dense_tp_size,
            help="TP size for MoE dense MLP layers. This flag is useful when, with large TP size, there are errors caused by weights in MLP layers having dimension smaller than the min dimension GEMM supports.",
>>>>>>> c81c56e1
        )
        parser.add_argument(
            "--deepep-mode",
            type=str,
            choices=["normal", "low_latency", "auto"],
            default="auto",
            help="Select the mode when enable DeepEP MoE, could be `normal`, `low_latency` or `auto`. Default is `auto`, which means `low_latency` for decode batch and `normal` for prefill batch.",
        )

        parser.add_argument(
            "--n-share-experts-fusion",
            type=int,
            default=0,
            help="The number of shared_experts need to be replica to fuse with normal experts in deepseek v3/r1 "
            "we use tp_size by default.",
        )
        parser.add_argument(
            "--disable-shared-experts-fusion",
            action="store_true",
            help="Disable shared experts fusion by setting n_share_experts_fusion to 0.",
        )
        parser.add_argument(
            "--enable-scheduler-input-blocker",
            action="store_true",
            help="Enable input blocker for Scheduler.",
        )

        # Server warmups
        parser.add_argument(
            "--warmups",
            type=str,
            required=False,
            help="Specify custom warmup functions (csv) to run before server starts eg. --warmups=warmup_name1,warmup_name2 "
            "will run the functions `warmup_name1` and `warmup_name2` specified in warmup.py before the server starts listening for requests",
        )

        # Debug tensor dumps
        parser.add_argument(
            "--debug-tensor-dump-output-folder",
            type=str,
            default=ServerArgs.debug_tensor_dump_output_folder,
            help="The output folder for dumping tensors.",
        )
        parser.add_argument(
            "--debug-tensor-dump-input-file",
            type=str,
            default=ServerArgs.debug_tensor_dump_input_file,
            help="The input filename for dumping tensors",
        )
        parser.add_argument(
            "--debug-tensor-dump-inject",
            type=str,
            default=ServerArgs.debug_tensor_dump_inject,
            help="Inject the outputs from jax as the input of every layer.",
        )

        # Disaggregation
        parser.add_argument(
            "--disaggregation-mode",
            type=str,
            default="null",
            choices=["null", "prefill", "decode"],
            help='Only used for PD disaggregation. "prefill" for prefill-only server, and "decode" for decode-only server. If not specified, it is not PD disaggregated',
        )
        parser.add_argument(
            "--disaggregation-bootstrap-port",
            type=int,
            default=ServerArgs.disaggregation_bootstrap_port,
            help="Bootstrap server port on the prefill server. Default is 8998.",
        )

    @classmethod
    def from_cli_args(cls, args: argparse.Namespace):
        args.tp_size = args.tensor_parallel_size
        args.dp_size = args.data_parallel_size
        args.ep_size = args.expert_parallel_size
        attrs = [attr.name for attr in dataclasses.fields(cls)]
        return cls(**{attr: getattr(args, attr) for attr in attrs})

    def url(self):
        if is_valid_ipv6_address(self.host):
            return f"http://[{self.host}]:{self.port}"
        else:
            return f"http://{self.host}:{self.port}"

    def check_server_args(self):
        assert (
            self.tp_size % self.nnodes == 0
        ), "tp_size must be divisible by number of nodes"
        assert not (
            self.dp_size > 1 and self.nnodes != 1 and not self.enable_dp_attention
        ), "multi-node data parallel is not supported unless dp attention!"
        assert (
            self.max_loras_per_batch > 0
            # FIXME
            and (self.lora_paths is None or self.disable_cuda_graph)
            and (self.lora_paths is None or self.disable_radix_cache)
        ), "compatibility of lora and cuda graph and radix attention is in progress"
        assert self.base_gpu_id >= 0, "base_gpu_id must be non-negative"
        assert self.gpu_id_step >= 1, "gpu_id_step must be positive"

        if isinstance(self.lora_paths, list):
            lora_paths = self.lora_paths
            self.lora_paths = {}
            for lora_path in lora_paths:
                if "=" in lora_path:
                    name, path = lora_path.split("=", 1)
                    self.lora_paths[name] = path
                else:
                    self.lora_paths[lora_path] = lora_path


def prepare_server_args(argv: List[str]) -> ServerArgs:
    """
    Prepare the server arguments from the command line arguments.

    Args:
        args: The command line arguments. Typically, it should be `sys.argv[1:]`
            to ensure compatibility with `parse_args` when no arguments are passed.

    Returns:
        The server arguments.
    """
    parser = argparse.ArgumentParser()
    ServerArgs.add_cli_args(parser)
    raw_args = parser.parse_args(argv)
    server_args = ServerArgs.from_cli_args(raw_args)
    return server_args


ZMQ_TCP_PORT_DELTA = 233


@dataclasses.dataclass
class PortArgs:
    # The ipc filename for tokenizer to receive inputs from detokenizer (zmq)
    tokenizer_ipc_name: str
    # The ipc filename for scheduler (rank 0) to receive inputs from tokenizer (zmq)
    scheduler_input_ipc_name: str
    # The ipc filename for detokenizer to receive inputs from scheduler (zmq)
    detokenizer_ipc_name: str

    # The port for nccl initialization (torch.dist)
    nccl_port: int

    # The ipc filename for rpc call between Engine and Scheduler
    rpc_ipc_name: str

    @staticmethod
    def init_new(server_args, dp_rank: Optional[int] = None) -> "PortArgs":
        port = server_args.port + random.randint(100, 1000)
        while True:
            if is_port_available(port):
                break
            if port < 60000:
                port += 42
            else:
                port -= 43

        if not server_args.enable_dp_attention:
            # Normal case, use IPC within a single node
            return PortArgs(
                tokenizer_ipc_name=f"ipc://{tempfile.NamedTemporaryFile(delete=False).name}",
                scheduler_input_ipc_name=f"ipc://{tempfile.NamedTemporaryFile(delete=False).name}",
                detokenizer_ipc_name=f"ipc://{tempfile.NamedTemporaryFile(delete=False).name}",
                nccl_port=port,
                rpc_ipc_name=f"ipc://{tempfile.NamedTemporaryFile(delete=False).name}",
            )
        else:
            # DP attention. Use TCP + port to handle both single-node and multi-node.
            if server_args.nnodes == 1 and server_args.dist_init_addr is None:
                dist_init_addr = ("127.0.0.1", server_args.port + ZMQ_TCP_PORT_DELTA)
            elif server_args.dist_init_addr.startswith("["):  # ipv6 address
                port_num, host = configure_ipv6(server_args.dist_init_addr)
                dist_init_addr = (host, str(port_num))
            else:
                dist_init_addr = server_args.dist_init_addr.split(":")

            assert (
                len(dist_init_addr) == 2
            ), "please provide --dist-init-addr as host:port of head node"

            dist_init_host, dist_init_port = dist_init_addr
            port_base = int(dist_init_port) + 1
            if dp_rank is None:
                scheduler_input_port = (
                    port_base + 3
                )  # TokenizerManager to DataParallelController
            else:
                scheduler_input_port = port_base + 3 + 1 + dp_rank

            return PortArgs(
                tokenizer_ipc_name=f"tcp://{dist_init_host}:{port_base}",
                scheduler_input_ipc_name=f"tcp://{dist_init_host}:{scheduler_input_port}",
                detokenizer_ipc_name=f"tcp://{dist_init_host}:{port_base + 1}",
                nccl_port=port,
                rpc_ipc_name=f"tcp://{dist_init_host}:{port_base + 2}",
            )


class LoRAPathAction(argparse.Action):
    def __call__(self, parser, namespace, values, option_string=None):
        setattr(namespace, self.dest, {})
        for lora_path in values:
            if "=" in lora_path:
                name, path = lora_path.split("=", 1)
                getattr(namespace, self.dest)[name] = path
            else:
                getattr(namespace, self.dest)[lora_path] = lora_path


class DeprecatedAction(argparse.Action):
    def __init__(self, option_strings, dest, nargs=0, **kwargs):
        super(DeprecatedAction, self).__init__(
            option_strings, dest, nargs=nargs, **kwargs
        )

    def __call__(self, parser, namespace, values, option_string=None):
        raise ValueError(self.help)


def auto_choose_speculative_params(self: ServerArgs):
    """
    Automatically choose the parameters for speculative decoding.

    You can tune them on your own models and prompts with scripts/playground/bench_speculative.py
    """
    if self.decrypted_config_file:
        config_path = self.decrypted_config_file
    else:
        config_path = os.path.join(self.model_path, "config.json")
    if not os.path.exists(config_path):
        raise ValueError(f"{config_path} is not found.")

    config = json.load(open(config_path))

    arch = config.get("architectures", ["Unknown"])[0]

    if arch in ["LlamaForCausalLM"]:
        # The default value for llama
        return (5, 4, 8)
    elif arch in ["DeepseekV3ForCausalLM", "DeepseekV2ForCausalLM"]:
        # The default value for deepseek
        return (5, 4, 8)
    elif arch in ["Grok1ForCausalLM", "Grok1VForCausalLM"]:
        return (5, 4, 8)
    else:
        # The default value for all other models
        return (5, 4, 8)<|MERGE_RESOLUTION|>--- conflicted
+++ resolved
@@ -1115,7 +1115,6 @@
             help="Enabling DeepEP MoE implementation for EP MoE.",
         )
         parser.add_argument(
-<<<<<<< HEAD
             "--ep-num-redundant-experts",
             type=int,
             default=ServerArgs.ep_num_redundant_experts,
@@ -1143,12 +1142,12 @@
             type=int,
             default=ServerArgs.eplb_rebalance_period,
             help="Time (inm seconds) to automatically trigger a EPLB re-balance.",
-=======
+        )
+        parser.add_argument(
             "--moe-dense-tp-size",
             type=int,
             default=ServerArgs.moe_dense_tp_size,
             help="TP size for MoE dense MLP layers. This flag is useful when, with large TP size, there are errors caused by weights in MLP layers having dimension smaller than the min dimension GEMM supports.",
->>>>>>> c81c56e1
         )
         parser.add_argument(
             "--deepep-mode",
