--- conflicted
+++ resolved
@@ -1093,11 +1093,6 @@
     def forward(
         self, forward_batch: ForwardBatch, skip_attn_backend_init: bool = False
     ) -> LogitsProcessorOutput:
-<<<<<<< HEAD
-        if self.forward_sleep_time is not None:
-            logger.info(f"ModelRunner.forward sleep {self.forward_sleep_time}")
-            time.sleep(self.forward_sleep_time)
-
         self.forward_pass_id += 1
         with get_global_expert_distribution_recorder().with_forward_pass(
             self.forward_pass_id
@@ -1130,8 +1125,6 @@
         print(
             f"hi forward_raw tp_rank={get_tensor_model_parallel_rank()} {forward_batch.forward_mode=} {forward_batch.batch_size=} {forward_batch.tbo_split_seq_index=}"
         )
-=======
->>>>>>> c43f08a5
         if (
             forward_batch.forward_mode.is_cuda_graph()
             and self.cuda_graph_runner
