import logging
from typing import List

import torch
import torch.distributed as dist
from torch import nn

from sglang.srt.distributed import get_tp_group
from sglang.srt.layers.dp_attention import get_attention_tp_group
from sglang.srt.layers.logits_processor import LogitsProcessorOutput
from sglang.srt.managers.schedule_batch import global_server_args_dict
from sglang.srt.sampling.sampling_batch_info import SamplingBatchInfo
from sglang.srt.utils import crash_on_warnings, get_bool_env_var, is_cuda

if is_cuda():
    from sgl_kernel import (
        min_p_sampling_from_probs,
        top_k_renorm_prob,
        top_k_top_p_sampling_from_probs,
        top_p_renorm_prob,
    )

logger = logging.getLogger(__name__)

SYNC_TOKEN_IDS_ACROSS_TP = get_bool_env_var("SYNC_TOKEN_IDS_ACROSS_TP")


class Sampler(nn.Module):
    def __init__(self):
        super().__init__()
        self.use_nan_detection = global_server_args_dict["enable_nan_detection"]
        self.tp_sync_group = get_tp_group().device_group

        if global_server_args_dict["enable_dp_attention"]:
            self.tp_sync_group = get_attention_tp_group().device_group

    def forward(
        self,
        logits_output: LogitsProcessorOutput,
        sampling_info: SamplingBatchInfo,
        return_logprob: bool,
        top_logprobs_nums: List[int],
        token_ids_logprobs: List[List[int]],
    ):
        """Run a sampler & compute logprobs and update logits_output accordingly.

        Args:
            logits_output: The logits from the model forward
            sampling_info: Metadata for sampling
            return_logprob: If set, store the output logprob information to
                logits_output
            top_logprobs_nums: Number of top lobprobs per sequence in a batch
            batch_next_token_ids: next token IDs. If set, skip sampling and only
                compute output logprobs It is used for speculative decoding which
                performs sampling in draft workers.
        """
        logits = logits_output.next_token_logits

        # Apply the custom logit processors if registered in the sampling info.
        if sampling_info.has_custom_logit_processor:
            apply_custom_logit_processor(logits, sampling_info)

        if self.use_nan_detection and torch.any(torch.isnan(logits)):
            logger.warning("Detected errors during sampling! NaN in the logits.")
            logits = torch.where(
                torch.isnan(logits), torch.full_like(logits, -1e5), logits
            )
            if crash_on_warnings():
                raise ValueError("Detected errors during sampling! NaN in the logits.")

        if sampling_info.is_all_greedy:
            # Use torch.argmax if all requests use greedy sampling
            batch_next_token_ids = torch.argmax(logits, -1)
            if return_logprob:
                logprobs = torch.nn.functional.log_softmax(logits, dim=-1)
        else:
            # Post process logits
            if True:  # Keep this redundant check to simplify some internal code sync
                if global_server_args_dict["sampling_backend"] == "flashinfer":
                    if sampling_info.need_min_p_sampling:
                        logits.div_(sampling_info.temperatures)
                        logits[:] = torch.softmax(logits, dim=-1)
                        probs = logits
                        del logits

                        probs = top_k_renorm_prob(probs, sampling_info.top_ks)
                        probs = top_p_renorm_prob(probs, sampling_info.top_ps)
                        batch_next_token_ids = min_p_sampling_from_probs(
                            probs, sampling_info.min_ps
                        )
                    else:
<<<<<<< HEAD
                        logits.div_(sampling_info.temperatures)
                        batch_next_token_ids = (
                            top_k_top_p_sampling_from_logits_flashinfer(
                                logits,
                                sampling_info.top_ks,
                                sampling_info.top_ps,
                                sampling_info.temperatures,
                            )
=======
                        batch_next_token_ids = top_k_top_p_sampling_from_probs(
                            probs.contiguous(),
                            sampling_info.top_ks,
                            sampling_info.top_ps,
                            filter_apply_order="joint",
                            check_nan=self.use_nan_detection,
>>>>>>> 69183f88
                        )
                elif global_server_args_dict["sampling_backend"] == "pytorch":
                    # A slower fallback implementation with torch native operations.
                    logits.div_(sampling_info.temperatures)
                    logits[:] = torch.softmax(logits, dim=-1)
                    probs = logits
                    del logits

                    batch_next_token_ids = top_k_top_p_min_p_sampling_from_probs_torch(
                        probs,
                        sampling_info.top_ks,
                        sampling_info.top_ps,
                        sampling_info.min_ps,
                        sampling_info.need_min_p_sampling,
                    )
                else:
                    raise ValueError(
                        f"Invalid sampling backend: {global_server_args_dict['sampling_backend']}"
                    )

            if return_logprob:
                if (
                    global_server_args_dict["sampling_backend"] == "flashinfer"
                    and not sampling_info.need_min_p_sampling
                ):
                    probs = torch.softmax(logits, dim=-1)
                    logprobs = torch.log(probs).clamp(min=torch.finfo(probs.dtype).min)
                else:
                    # clamp to avoid -inf
                    logprobs = torch.log(probs).clamp(min=torch.finfo(probs.dtype).min)

        # Attach logprobs to logits_output (in-place modification)
        if return_logprob:
            if any(x > 0 for x in top_logprobs_nums):
                (
                    logits_output.next_token_top_logprobs_val,
                    logits_output.next_token_top_logprobs_idx,
                ) = get_top_logprobs(logprobs, top_logprobs_nums)

            if any(x is not None for x in token_ids_logprobs):
                (
                    logits_output.next_token_token_ids_logprobs_val,
                    logits_output.next_token_token_ids_logprobs_idx,
                ) = get_token_ids_logprobs(logprobs, token_ids_logprobs)

            logits_output.next_token_logprobs = logprobs[
                torch.arange(len(batch_next_token_ids), device=sampling_info.device),
                batch_next_token_ids,
            ]

        if SYNC_TOKEN_IDS_ACROSS_TP or sampling_info.grammars:
            # For performance reasons, SGLang does not sync the final token IDs across TP ranks by default.
            # This saves one all-reduce, but the correctness of this approach depends on the determinism of several operators:
            # the last all-reduce, the last lm_head matmul, and all sampling kernels.
            # These kernels are deterministic in most cases, but there are some rare instances where they are not deterministic.
            # In such cases, enable this env variable to prevent hanging due to TP ranks becoming desynchronized.
            # When using xgrammar, this becomes more likely so we also do the sync when grammar is used.

            torch.distributed.all_reduce(
                batch_next_token_ids,
                op=dist.ReduceOp.MIN,
                group=self.tp_sync_group,
            )

        return batch_next_token_ids


def top_k_top_p_min_p_sampling_from_probs_torch(
    probs: torch.Tensor,
    top_ks: torch.Tensor,
    top_ps: torch.Tensor,
    min_ps: torch.Tensor,
    need_min_p_sampling: bool,
):
    """A top-k, top-p and min-p sampling implementation with native pytorch operations."""
    probs_sort, probs_idx = probs.sort(dim=-1, descending=True)
    probs_sum = torch.cumsum(probs_sort, dim=-1)
    probs_sort[
        torch.arange(0, probs.shape[-1], device=probs.device).view(1, -1)
        >= top_ks.view(-1, 1)
    ] = 0.0
    probs_sort[(probs_sum - probs_sort) > top_ps.view(-1, 1)] = 0.0

    if need_min_p_sampling:
        min_p_thresholds = probs_sort[:, 0] * min_ps
        probs_sort[probs_sort < min_p_thresholds.view(-1, 1)] = 0.0

    sampled_index = torch.multinomial(probs_sort, num_samples=1)
    # int32 range is enough to represent the token ids
    probs_idx = probs_idx.to(torch.int32)
    batch_next_token_ids = torch.gather(probs_idx, dim=1, index=sampled_index).view(-1)
    return batch_next_token_ids


def sampling_from_probs_torch(probs: torch.Tensor):
    """A sampling implementation with native pytorch operations, without
    top-k, top-p, or min-p filtering."""
    sampled_index = torch.multinomial(probs, num_samples=1)
    batch_next_token_ids = sampled_index.view(-1).to(torch.int32)
    return batch_next_token_ids


def top_p_normalize_probs_torch(
    probs: torch.Tensor,
    top_ps: torch.Tensor,
):
    # See also top_k_top_p_min_p_sampling_from_probs_torch
    probs_sort, probs_idx = probs.sort(dim=-1, descending=True)
    probs_sum = torch.cumsum(probs_sort, dim=-1)
    probs_sort[(probs_sum - probs_sort) > top_ps.view(-1, 1)] = 0.0
    probs_sort.div_(probs_sort.sum(dim=-1, keepdim=True))
    return torch.zeros_like(probs_sort).scatter_(-1, probs_idx, probs_sort)


def get_top_logprobs(logprobs: torch.Tensor, top_logprobs_nums: List[int]):
    max_k = max(top_logprobs_nums)
    ret = logprobs.topk(max_k, dim=1)
    values = ret.values.tolist()
    indices = ret.indices.tolist()

    output_top_logprobs_val = []
    output_top_logprobs_idx = []
    for i, k in enumerate(top_logprobs_nums):
        output_top_logprobs_val.append(values[i][:k])
        output_top_logprobs_idx.append(indices[i][:k])
    return output_top_logprobs_val, output_top_logprobs_idx


def get_token_ids_logprobs(logprobs: torch.Tensor, token_ids_logprobs: List[List[int]]):
    output_token_ids_logprobs_val = []
    output_token_ids_logprobs_idx = []
    for i, token_ids in enumerate(token_ids_logprobs):
        if token_ids is not None:
            output_token_ids_logprobs_val.append(logprobs[i, token_ids].tolist())
            output_token_ids_logprobs_idx.append(token_ids)
        else:
            output_token_ids_logprobs_val.append([])
            output_token_ids_logprobs_idx.append([])

    return output_token_ids_logprobs_val, output_token_ids_logprobs_idx


def apply_custom_logit_processor(
    logits: torch.Tensor,
    sampling_batch_info: SamplingBatchInfo,
    num_tokens_in_batch: int = 1,
):
    """Apply custom logit processors to the logits.
    This function will modify the logits in-place.
    num_tokens_in_batch is needed to support spec decoding, where each batch can contain multiple
    tokens. By default, we assume each batch contains only 1 token.
    """

    assert logits.shape[0] == len(sampling_batch_info) * num_tokens_in_batch, (
        f"The batch size of logits ({logits.shape[0]}) does not match the batch size of "
        f"sampling_batch_info ({len(sampling_batch_info)}) x num_tokens_in_batch "
        f"({num_tokens_in_batch})"
    )

    for _, (
        processor,
        batch_mask,
    ) in sampling_batch_info.custom_logit_processor.items():
        # Get the batch indices that need to be processed
        batch_indices = batch_mask.nonzero(as_tuple=True)[0]

        assert batch_mask.shape[0] == len(sampling_batch_info), (
            f"The number of batch mask ({batch_mask.shape[0]}) does not match the number of "
            f"sampling_batch_info ({len(sampling_batch_info)})"
        )
        batch_mask = torch.repeat_interleave(batch_mask, num_tokens_in_batch)

        # Apply the processor to the logits
        logits[batch_mask] = processor(
            logits[batch_mask],
            [sampling_batch_info.custom_params[i] for i in batch_indices],
        )

        logger.debug(
            f"Custom logit processor {processor.__class__.__name__} is applied."
        )


def top_k_top_p_sampling_from_logits_flashinfer(
    logits: torch.Tensor,
    top_ks: torch.Tensor,
    top_ps: torch.Tensor,
    temperatures: torch.Tensor,
) -> torch.Tensor:
    """Use flashinfer's top_k_top_p_sampling_from_logits for faster sampling.

    This function implements the optimized path:
    logits -> top_k_mask_logits -> softmax -> top_p_sampling_from_probs
    instead of:
    logits -> softmax -> top_k_renorm_probs -> top_p_sampling_from_probs
    """
    import flashinfer.sampling

    batch_next_token_ids = flashinfer.sampling.top_k_top_p_sampling_from_logits(
        logits, top_ks, top_ps, filter_apply_order="joint", deterministic=True
    )

    return batch_next_token_ids<|MERGE_RESOLUTION|>--- conflicted
+++ resolved
@@ -89,7 +89,6 @@
                             probs, sampling_info.min_ps
                         )
                     else:
-<<<<<<< HEAD
                         logits.div_(sampling_info.temperatures)
                         batch_next_token_ids = (
                             top_k_top_p_sampling_from_logits_flashinfer(
@@ -98,15 +97,6 @@
                                 sampling_info.top_ps,
                                 sampling_info.temperatures,
                             )
-=======
-                        batch_next_token_ids = top_k_top_p_sampling_from_probs(
-                            probs.contiguous(),
-                            sampling_info.top_ks,
-                            sampling_info.top_ps,
-                            filter_apply_order="joint",
-                            check_nan=self.use_nan_detection,
->>>>>>> 69183f88
-                        )
                 elif global_server_args_dict["sampling_backend"] == "pytorch":
                     # A slower fallback implementation with torch native operations.
                     logits.div_(sampling_info.temperatures)
